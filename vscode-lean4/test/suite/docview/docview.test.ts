import * as assert from 'assert';
import { suite } from 'mocha';
import * as path from 'path';
import * as vscode from 'vscode';

<<<<<<< HEAD
import { initLean4, waitForActiveEditor, waitForInfoviewHtml,
    extractPhrase, waitForDocViewHtml, invokeHrefCommand } from '../utils/helpers';
import { InfoProvider } from '../../../src/infoview';
import { DocViewProvider } from '../../../src/docview';
=======
import { initLean4, waitForActiveEditor, waitForHtmlString,
	extractPhrase, waitForDocViewHtml, invokeHrefCommand } from '../utils/helpers';
>>>>>>> 0abfd048

suite('Documentation View Test Suite', () => {

    test('Documentation View Example Test', async () => {
        // This test opens the documentation view and selects the "Example" link.
        console.log('=================== Documentation View Example Test ===================');

        void vscode.window.showInformationMessage('Running tests: ' + __dirname);
        const testsRoot = path.join(__dirname, '..', '..', '..', '..', 'test', 'test-fixtures', 'simple');
        const mainFile = path.join(testsRoot, 'Main.lean');
        const lean = await initLean4(mainFile);

<<<<<<< HEAD
        const info = lean.exports.infoProvider as InfoProvider;
        const expectedVersion = 'Hello:';
        let html = await waitForInfoviewHtml(info, expectedVersion);
        const versionString = extractPhrase(html, 'Hello:', '<').trim();
        console.log(`>>> Found "${versionString}" in infoview`)
=======
		const info = lean.exports.infoProvider;
		assert(info, 'No InfoProvider export');
		const expectedVersion = 'Hello:';
		let html = await waitForHtmlString(info, expectedVersion);
		const versionString = extractPhrase(html, 'Hello:', '<').trim();
		console.log(`>>> Found "${versionString}" in infoview`)
>>>>>>> 0abfd048

        await vscode.commands.executeCommand('lean4.docView.open');

<<<<<<< HEAD
        const docView = lean.exports.docView as DocViewProvider;
        const exampleLink = 'Example';
        html = await waitForDocViewHtml(docView, exampleLink);
=======
		const docView = lean.exports.docView;
		assert(docView, 'No docView export');
		const exampleLink = 'Example';
		html = await waitForDocViewHtml(docView, exampleLink);
>>>>>>> 0abfd048

        // invoke the command in the <a> tag with href containing 'openExample
        await invokeHrefCommand(html, 'a[href*="openExample"]')

        const example = await waitForActiveEditor('Untitled-1');
        assert(example, 'Example file not opened');

        // the example should be active and should be showing this in the info view.
        const exampleOuput = 'Hello, world!';
        await waitForInfoviewHtml(info, exampleOuput);

        // make sure test is always run in predictable state, which is no file or folder open
        await vscode.commands.executeCommand('workbench.action.closeAllEditors');

    }).timeout(60000);

}).timeout(60000);<|MERGE_RESOLUTION|>--- conflicted
+++ resolved
@@ -3,15 +3,8 @@
 import * as path from 'path';
 import * as vscode from 'vscode';
 
-<<<<<<< HEAD
 import { initLean4, waitForActiveEditor, waitForInfoviewHtml,
-    extractPhrase, waitForDocViewHtml, invokeHrefCommand } from '../utils/helpers';
-import { InfoProvider } from '../../../src/infoview';
-import { DocViewProvider } from '../../../src/docview';
-=======
-import { initLean4, waitForActiveEditor, waitForHtmlString,
 	extractPhrase, waitForDocViewHtml, invokeHrefCommand } from '../utils/helpers';
->>>>>>> 0abfd048
 
 suite('Documentation View Test Suite', () => {
 
@@ -24,33 +17,19 @@
         const mainFile = path.join(testsRoot, 'Main.lean');
         const lean = await initLean4(mainFile);
 
-<<<<<<< HEAD
-        const info = lean.exports.infoProvider as InfoProvider;
+        const info = lean.exports.infoProvider;
+        assert(info, 'No InfoProvider export');
         const expectedVersion = 'Hello:';
         let html = await waitForInfoviewHtml(info, expectedVersion);
         const versionString = extractPhrase(html, 'Hello:', '<').trim();
         console.log(`>>> Found "${versionString}" in infoview`)
-=======
-		const info = lean.exports.infoProvider;
-		assert(info, 'No InfoProvider export');
-		const expectedVersion = 'Hello:';
-		let html = await waitForHtmlString(info, expectedVersion);
-		const versionString = extractPhrase(html, 'Hello:', '<').trim();
-		console.log(`>>> Found "${versionString}" in infoview`)
->>>>>>> 0abfd048
 
         await vscode.commands.executeCommand('lean4.docView.open');
 
-<<<<<<< HEAD
-        const docView = lean.exports.docView as DocViewProvider;
+        const docView = lean.exports.docView;
+        assert(docView, 'No docView export');
         const exampleLink = 'Example';
         html = await waitForDocViewHtml(docView, exampleLink);
-=======
-		const docView = lean.exports.docView;
-		assert(docView, 'No docView export');
-		const exampleLink = 'Example';
-		html = await waitForDocViewHtml(docView, exampleLink);
->>>>>>> 0abfd048
 
         // invoke the command in the <a> tag with href containing 'openExample
         await invokeHrefCommand(html, 'a[href*="openExample"]')
