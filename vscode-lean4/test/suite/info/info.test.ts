import * as assert from 'assert';
import { suite } from 'mocha';
import * as vscode from 'vscode';
import { initLean4Untitled, assertStringInInfoview, findWord, insertText, closeActiveEditor,
    waitForInfoviewNotHtml, waitForActiveEditor, gotoDefinition, closeAllEditors, sleep } from '../utils/helpers';

suite('InfoView Test Suite', () => {

    test('Copy to Comment', async () => {

        console.log('=================== Copy to Comment ===================');

        const a = 37;
        const b = 22;
        const expectedEval1 = (a * b).toString();

        const lean = await initLean4Untitled(`#eval ${a}*${b}`);
        const info = lean.exports.infoProvider;
        assert(info, 'No InfoProvider export');

        await assertStringInInfoview(info, expectedEval1);

        console.log('Clicking copyToComment button in InfoView');
        await info.runTestScript('document.querySelector(\'[data-id*="copy-to-comment"]\').click()');

        console.log(`Checking editor contains ${expectedEval1}`)
        const editor = vscode.window.activeTextEditor;
        assert(editor !== undefined, 'no active editor');
        await findWord(editor, expectedEval1);

        await closeAllEditors();

    }).timeout(60000);

    test('Pinning and unpinning', async () => {

        console.log('=================== Pinning and unpinning ===================');

        const a = 23;
        const b = 95;
        const c = 77;
        const d = 7;

        const lean = await initLean4Untitled(`#eval ${a}*${b}`);
        const info = lean.exports.infoProvider;
        assert(info, 'No InfoProvider export');

        const expectedEval1 = (a * b).toString()
        await assertStringInInfoview(info, expectedEval1);

        console.log('Pin this info');
        await info.runTestScript('document.querySelector(\'[data-id*="toggle-pinned"]\').click()');

        console.log('Insert another couple lines and another eval')
        await insertText(`\n\n/- add another unpinned eval -/\n#eval ${c}*${d}`)

        console.log('wait for the new expression to appear')
        const expectedEval2 = (c * d).toString()
        await assertStringInInfoview(info, expectedEval2);

        console.log('make sure pinned expression is still there');
        await assertStringInInfoview(info, expectedEval1);

        console.log('Unpin this info');
        await info.runTestScript('document.querySelector(\'[data-id*="toggle-pinned"]\').click()');

        console.log('Make sure pinned eval is gone, but unpinned eval remains')
        await waitForInfoviewNotHtml(info, expectedEval1);
        await assertStringInInfoview(info, expectedEval2);

        await closeAllEditors();
    }).timeout(60000);

    test('Pin survives file close', async () => {

        console.log('=================== Pin survives file close ===================');

        const a = 23;
        const b = 95;
        const prefix = 'Lean version is:'

        const lean =  await initLean4Untitled(`#eval ${a}*${b}` +
            '\n\n#eval s!"' + prefix + ': {Lean.versionString}"');
        const info = lean.exports.infoProvider;
        assert(info, 'No InfoProvider export');

        console.log('move cursor to end of first line')
        let editor = await waitForActiveEditor();
        const firstLine = editor.document.lineAt(0).range
        editor.selection = new vscode.Selection(firstLine.end, firstLine.end);

        const expectedEval = (a * b).toString()
        await assertStringInInfoview(info, expectedEval);

        console.log('make sure output of versionString is also there');
        await assertStringInInfoview(info, prefix);

<<<<<<< HEAD
        // await sleep(1000)
        console.log('Insert Lean.versionString')
        const prefix = 'Lean version is:'
        await insertText('\n\n#eval s!"' + prefix + ': {Lean.versionString}"')

        // await sleep(1000)
        console.log('make sure output of versionString is there');
        await assertStringInInfoview(info, prefix);
=======
        //await sleep(1000)

        console.log('Pin this info');
        await info.runTestScript('document.querySelector(\'[data-id*="toggle-pinned"]\').click()');

        //await sleep(1000)
>>>>>>> 469a0e84

        console.log('Goto definition on versionString')
        editor = await waitForActiveEditor();
        await gotoDefinition(editor, 'versionString');
        editor = await waitForActiveEditor('Meta.lean');

        //await sleep(1000)

        console.log('make sure pinned expression is still there');
        await assertStringInInfoview(info, expectedEval);

        console.log('Close meta.lean');
        await closeActiveEditor();
        editor = await waitForActiveEditor('Untitled-1');

        console.log('make sure pinned expression is still there');
        await assertStringInInfoview(info, expectedEval);

        await closeAllEditors();
    }).timeout(60000);
}).timeout(60000);<|MERGE_RESOLUTION|>--- conflicted
+++ resolved
@@ -95,23 +95,12 @@
         console.log('make sure output of versionString is also there');
         await assertStringInInfoview(info, prefix);
 
-<<<<<<< HEAD
-        // await sleep(1000)
-        console.log('Insert Lean.versionString')
-        const prefix = 'Lean version is:'
-        await insertText('\n\n#eval s!"' + prefix + ': {Lean.versionString}"')
-
-        // await sleep(1000)
-        console.log('make sure output of versionString is there');
-        await assertStringInInfoview(info, prefix);
-=======
         //await sleep(1000)
 
         console.log('Pin this info');
         await info.runTestScript('document.querySelector(\'[data-id*="toggle-pinned"]\').click()');
 
         //await sleep(1000)
->>>>>>> 469a0e84
 
         console.log('Goto definition on versionString')
         editor = await waitForActiveEditor();
