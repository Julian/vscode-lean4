--- conflicted
+++ resolved
@@ -172,11 +172,7 @@
     return false;
 }
 
-<<<<<<< HEAD
-export async function assertLeanVersion(infoView: InfoProvider, expectedVersion: string) : Promise<string> {
-=======
 export async function assertStringInInfoview(infoView: InfoProvider, expectedVersion: string) : Promise<string> {
->>>>>>> 69fd6824
     const html = await waitForHtmlString(infoView, expectedVersion);
     const pos = html.indexOf(expectedVersion);
     if (pos >= 0) {
