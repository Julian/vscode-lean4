import * as assert from 'assert';
import { suite } from 'mocha';
import * as path from 'path';
import * as vscode from 'vscode';
import * as fs from 'fs';
<<<<<<< HEAD
import { initLean4Untitled, initLean4, waitForHtmlString,
	extractPhrase, restartLeanServer, assertStringInInfoview, resetToolchain } from '../utils/helpers';
=======
import { initLean4Untitled, initLean4, resetToolchain, waitForHtmlString,
	extractPhrase, restartLeanServer, assertStringInInfoview } from '../utils/helpers';
>>>>>>> fe663213
import { InfoProvider } from '../../../src/infoview';
import { LeanClientProvider} from '../../../src/utils/clientProvider';
import { LeanInstaller } from '../../../src/utils/leanInstaller';

// Expects to be launched with folder: ${workspaceFolder}/vscode-lean4/test/suite/simple
suite('Toolchain Test Suite', () => {

	test('Untitled Select Toolchain', async () => {

		console.log('=================== Untitled Select Toolchain ===================');
<<<<<<< HEAD

        const lean = await initLean4Untitled('#eval Lean.versionString');

        const info = lean.exports.infoProvider as InfoProvider;
=======
		void vscode.window.showInformationMessage('Running tests: ' + __dirname);

		const lean = await initLean4Untitled('#eval Lean.versionString');

		const info = lean.exports.infoProvider as InfoProvider;

>>>>>>> fe663213
		await assertStringInInfoview(info, '4.0.0-nightly-');

		// Now switch toolchains (simple suite uses leanprover/lean4:nightly by default)
		await vscode.commands.executeCommand('lean4.selectToolchain', 'leanprover/lean4:stable');

		await assertStringInInfoview(info, '4.0.0, commit-');

		// make sure test is always run in predictable state, which is no file or folder open
		await vscode.commands.executeCommand('workbench.action.closeAllEditors');

	}).timeout(60000);

	test('Restart Server', async () => {

		console.log('=================== Test Restart Server ===================');
		void vscode.window.showInformationMessage('Running tests: ' + __dirname);

		// Test we can restart the lean server
<<<<<<< HEAD
=======
		// make sure test is always run in predictable state, which is no file or folder open
		await vscode.commands.executeCommand('workbench.action.closeAllEditors');
>>>>>>> fe663213

		// run this code twice to ensure that it still works after a Restart Server
		for (let i = 0; i < 2; i++) {

			const testsRoot = path.join(__dirname, '..', '..', '..', '..', 'test', 'test-fixtures', 'simple');
			const lean = await initLean4(path.join(testsRoot, 'Main.lean'));

			const info = lean.exports.infoProvider as InfoProvider;
			const expectedVersion = 'Hello:';
			const html = await waitForHtmlString(info, expectedVersion);
			const versionString = extractPhrase(html, 'Hello:', '<').trim();
			console.log(`>>> Found "${versionString}" in infoview`);

			// Now invoke the restart server command
			const clients = lean.exports.clientProvider as LeanClientProvider;
			const client = clients.getClientForFolder(vscode.Uri.file(testsRoot));
			if (client) {
				await restartLeanServer(client);
			} else {
				assert(false, 'No LeanClient found for folder');
			}

			// make sure test is always run in predictable state, which is no file or folder open
			await vscode.commands.executeCommand('workbench.action.closeAllEditors');
		}
	}).timeout(60000);

	test('Select toolchain', async () => {
		console.log('=================== Test select toolchain ===================');
		void vscode.window.showInformationMessage('Running tests: ' + __dirname);

        const testsRoot = path.join(__dirname, '..', '..', '..', '..', 'test', 'test-fixtures', 'simple');
		const lean = await initLean4(path.join(testsRoot, 'Main.lean'));
<<<<<<< HEAD

		// verify we have a nightly build running in this folder.
		const expectedVersion = '4.0.0-nightly-';
		const info = lean.exports.infoProvider as InfoProvider;
=======
		await resetToolchain();
		// verify we have a nightly build running in this folder.
		const info = lean.exports.infoProvider as InfoProvider;
		const expectedVersion = '4.0.0-nightly-';
>>>>>>> fe663213
		await waitForHtmlString(info, expectedVersion);

		// Now switch toolchains (simple suite uses leanprover/lean4:nightly by default)
		await vscode.commands.executeCommand('lean4.selectToolchain', 'leanprover/lean4:stable');

		// verify that we switched to leanprover/lean4:stable
		const expected2 = '4.0.0, commit';
		await waitForHtmlString(info, expected2);

		// Now reset the toolchain back to nightly build.
		await resetToolchain();

		// Now make sure the reset works and we can go back to the previous nightly version.
		await waitForHtmlString(info, expectedVersion);

		// make sure test is always run in predictable state, which is no file or folder open
		await vscode.commands.executeCommand('workbench.action.closeAllEditors');
	}).timeout(60000);

	test('Edit lean-toolchain version', async () => {

		console.log('=================== Test lean-toolchain edits ===================');

        const testsRoot = path.join(__dirname, '..', '..', '..', '..', 'test', 'test-fixtures', 'simple');
<<<<<<< HEAD
		const lean = await initLean4(path.join(testsRoot, 'Main.lean'));

		// turn off the user prompts so restart of lean server happens automatically.
        const info = lean.exports.infoProvider as InfoProvider;
=======

		const lean = await initLean4(path.join(testsRoot, 'Main.lean'));

		// Now make sure the toolchain is reset (in case previous test failed).
		await resetToolchain();
		// turn off the user prompts so restart of lean server happens automatically.
		const info = lean.exports.infoProvider as InfoProvider;
>>>>>>> fe663213
		const installer = lean.exports.installer as LeanInstaller;
		installer.setPromptUser(false);

		// verify we have a nightly build running in this folder.
		await assertStringInInfoview(info, '4.0.0-nightly-');

		// Find out if we have a 'master' toolchain (setup in our workflow: on-push.yml)
		// and use it if it is there, otherwise use 'leanprover/lean4:stable'.
		const toolChains = await installer.elanListToolChains(null);
		const masterToolChain = toolChains.find(tc => tc === 'master');
		const selectedToolChain = masterToolChain ?? 'leanprover/lean4:stable';
		const expectedToolChain = masterToolChain ? 'master' : 'stable';

		// Now edit the lean-toolchain file.
		const toolchainFile = path.join(testsRoot, 'lean-toolchain');
		const originalContents = fs.readFileSync(toolchainFile, 'utf8').toString();
		assert(originalContents.trim() === 'leanprover/lean4:nightly');
		// Switch to a linked toolchain version (setup in our workflow: on-push.yml)
		fs.writeFileSync(toolchainFile, selectedToolChain);

		// verify that we switched to leanprover/lean4:stable
		const html = await assertStringInInfoview(info, '4.0.0, commit');

		// check the path to lean.exe from the `eval IO.appPath`
		const leanPath = extractPhrase(html, 'FilePath.mk', '<').trim();
		console.log(`Found LeanPath: ${leanPath}`)
		assert(leanPath.indexOf(expectedToolChain), `Lean Path does not contain ${expectedToolChain}`);

		// Switch back to original version.
		fs.writeFileSync(toolchainFile, originalContents);

		// Now make sure the reset works and we can go back to the previous nightly version.
		await assertStringInInfoview(info, '4.0.0-nightly-');

		// make sure test is always run in predictable state, which is no file or folder open
		await vscode.commands.executeCommand('workbench.action.closeAllEditors');

	}).timeout(60000);

}).timeout(60000);<|MERGE_RESOLUTION|>--- conflicted
+++ resolved
@@ -3,13 +3,8 @@
 import * as path from 'path';
 import * as vscode from 'vscode';
 import * as fs from 'fs';
-<<<<<<< HEAD
 import { initLean4Untitled, initLean4, waitForHtmlString,
 	extractPhrase, restartLeanServer, assertStringInInfoview, resetToolchain } from '../utils/helpers';
-=======
-import { initLean4Untitled, initLean4, resetToolchain, waitForHtmlString,
-	extractPhrase, restartLeanServer, assertStringInInfoview } from '../utils/helpers';
->>>>>>> fe663213
 import { InfoProvider } from '../../../src/infoview';
 import { LeanClientProvider} from '../../../src/utils/clientProvider';
 import { LeanInstaller } from '../../../src/utils/leanInstaller';
@@ -20,19 +15,12 @@
 	test('Untitled Select Toolchain', async () => {
 
 		console.log('=================== Untitled Select Toolchain ===================');
-<<<<<<< HEAD
-
-        const lean = await initLean4Untitled('#eval Lean.versionString');
-
-        const info = lean.exports.infoProvider as InfoProvider;
-=======
 		void vscode.window.showInformationMessage('Running tests: ' + __dirname);
 
 		const lean = await initLean4Untitled('#eval Lean.versionString');
 
 		const info = lean.exports.infoProvider as InfoProvider;
 
->>>>>>> fe663213
 		await assertStringInInfoview(info, '4.0.0-nightly-');
 
 		// Now switch toolchains (simple suite uses leanprover/lean4:nightly by default)
@@ -51,11 +39,6 @@
 		void vscode.window.showInformationMessage('Running tests: ' + __dirname);
 
 		// Test we can restart the lean server
-<<<<<<< HEAD
-=======
-		// make sure test is always run in predictable state, which is no file or folder open
-		await vscode.commands.executeCommand('workbench.action.closeAllEditors');
->>>>>>> fe663213
 
 		// run this code twice to ensure that it still works after a Restart Server
 		for (let i = 0; i < 2; i++) {
@@ -89,17 +72,10 @@
 
         const testsRoot = path.join(__dirname, '..', '..', '..', '..', 'test', 'test-fixtures', 'simple');
 		const lean = await initLean4(path.join(testsRoot, 'Main.lean'));
-<<<<<<< HEAD
-
-		// verify we have a nightly build running in this folder.
-		const expectedVersion = '4.0.0-nightly-';
-		const info = lean.exports.infoProvider as InfoProvider;
-=======
 		await resetToolchain();
 		// verify we have a nightly build running in this folder.
 		const info = lean.exports.infoProvider as InfoProvider;
 		const expectedVersion = '4.0.0-nightly-';
->>>>>>> fe663213
 		await waitForHtmlString(info, expectedVersion);
 
 		// Now switch toolchains (simple suite uses leanprover/lean4:nightly by default)
@@ -124,12 +100,6 @@
 		console.log('=================== Test lean-toolchain edits ===================');
 
         const testsRoot = path.join(__dirname, '..', '..', '..', '..', 'test', 'test-fixtures', 'simple');
-<<<<<<< HEAD
-		const lean = await initLean4(path.join(testsRoot, 'Main.lean'));
-
-		// turn off the user prompts so restart of lean server happens automatically.
-        const info = lean.exports.infoProvider as InfoProvider;
-=======
 
 		const lean = await initLean4(path.join(testsRoot, 'Main.lean'));
 
@@ -137,7 +107,6 @@
 		await resetToolchain();
 		// turn off the user prompts so restart of lean server happens automatically.
 		const info = lean.exports.infoProvider as InfoProvider;
->>>>>>> fe663213
 		const installer = lean.exports.installer as LeanInstaller;
 		installer.setPromptUser(false);
 
