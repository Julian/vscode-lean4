--- conflicted
+++ resolved
@@ -2,77 +2,31 @@
 import { suite } from 'mocha';
 import * as path from 'path';
 import * as vscode from 'vscode';
-<<<<<<< HEAD
-import { initLean4Untitled, waitForActiveEditor, waitForInfoViewOpen, waitForInfoviewHtml,
-    extractPhrase, findWord, assertStringInInfoview, initLean4 } from '../utils/helpers';
-import { InfoProvider } from '../../../src/infoview';
-import { LeanClientProvider} from '../../../src/utils/clientProvider';
-import { LeanInstaller } from '../../../src/utils/leanInstaller';
-=======
-import { initLean4Untitled, waitForActiveEditor, waitForHtmlString,
+import { initLean4Untitled, waitForActiveEditor, waitForInfoviewHtml,
     extractPhrase, gotoDefinition, assertStringInInfoview, initLean4 } from '../utils/helpers';
->>>>>>> 0abfd048
 
 suite('Lean4 Basics Test Suite', () => {
 
     test('Untitled Lean File', async () => {
 
         console.log('=================== Untitled Lean File ===================');
-<<<<<<< HEAD
         void vscode.window.showInformationMessage('Running tests: ' + __dirname);
-
-        const lean = await initLean4Untitled('#eval Lean.versionString');
-        const info = lean.exports.infoProvider as InfoProvider;
-=======
 
         const lean = await initLean4Untitled('#eval Lean.versionString');
         const info = lean.exports.infoProvider;
         assert(info, 'No InfoProvider export');
->>>>>>> 0abfd048
 
         await assertStringInInfoview(info, '4.0.0-nightly-');
 
         // test goto definition to lean toolchain works
-<<<<<<< HEAD
-        let editor = await waitForActiveEditor();
-        const wordRange = findWord(editor, 'versionString');
-        assert(wordRange, 'Missing versionString in Main.lean');
-
-        // The -1 is to workaround a bug in goto definition.
-        // The cursor must be placed before the end of the identifier.
-        const secondLastChar = new vscode.Position(wordRange.end.line, wordRange.end.character - 1);
-        editor.selection = new vscode.Selection(wordRange.start, secondLastChar);
-
-        await vscode.commands.executeCommand('editor.action.revealDefinition');
-
-        // check infoview is working in this new editor, it should be showing the expected type
-        // for the versionString function we just jumped to.
-        const html = await waitForInfoviewHtml(info, 'Expected type');
-
-        if (vscode.window.activeTextEditor) {
-            editor = vscode.window.activeTextEditor
-            const expected = path.join('.elan', 'toolchains', 'leanprover--lean4---nightly', 'src', 'lean');
-            assert(editor.document.uri.fsPath.indexOf(expected) > 0,
-                `Active text editor is not located in ${expected}`);
-
-            // make sure lean client is started in the right place.
-            const clients = lean.exports.clientProvider as LeanClientProvider;
-            clients.getClients().forEach((client) => {
-                const leanRoot = client.getWorkspaceFolder();
-                if (leanRoot.indexOf('leanprover--lean4---nightly') > 0){
-                    assert(leanRoot.endsWith('leanprover--lean4---nightly'),
-                        'Lean client is not rooted in the \'leanprover--lean4---nightly\' folder');
-                }
-            });
-        }
-=======
+        await waitForActiveEditor();
         let editor = vscode.window.activeTextEditor;
         assert(editor !== undefined, 'no active editor');
         await gotoDefinition(editor, 'versionString');
 
         // check infoview is working in this new editor, it should be showing the expected type
         // for the versionString function we just jumped to.
-        await waitForHtmlString(info, 'Expected type');
+        const html = await waitForInfoviewHtml(info, 'Expected type');
 
         const expected = path.join('.elan', 'toolchains', 'leanprover--lean4---nightly', 'src', 'lean');
         editor = vscode.window.activeTextEditor;
@@ -82,7 +36,7 @@
 
         // make sure lean client is started in the right place.
         const clients = lean.exports.clientProvider;
-		assert(clients, 'No LeanClientProvider export');
+        assert(clients, 'No LeanClientProvider export');
         clients.getClients().forEach((client) => {
             const leanRoot = client.getWorkspaceFolder();
             if (leanRoot.indexOf('leanprover--lean4---nightly') > 0){
@@ -90,7 +44,6 @@
                     'Lean client is not rooted in the \'leanprover--lean4---nightly\' folder');
             }
         });
->>>>>>> 0abfd048
 
         // make sure test is always run in predictable state, which is no file or folder open
         await vscode.commands.executeCommand('workbench.action.closeAllEditors');
@@ -102,29 +55,16 @@
         console.log('=================== Orphaned Lean File ===================');
         void vscode.window.showInformationMessage('Running tests: ' + __dirname);
 
-<<<<<<< HEAD
-        // make sure test is always run in predictable state, which is no file or folder open
-
         const testsRoot = path.join(__dirname, '..', '..', '..', '..', 'test', 'test-fixtures', 'orphan');
         const lean = await initLean4(path.join(testsRoot, 'factorial.lean'));
 
-        const info = lean.exports.infoProvider as InfoProvider;
+        const info = lean.exports.infoProvider;
+        assert(info, 'No InfoProvider export');
         const expectedVersion = '5040';  // the factorial function works.
         const html = await waitForInfoviewHtml(info, expectedVersion);
 
-        const installer = lean.exports.installer as LeanInstaller;
-=======
-        const testsRoot = path.join(__dirname, '..', '..', '..', '..', 'test', 'test-fixtures', 'orphan');
-        const lean = await initLean4(path.join(testsRoot, 'factorial.lean'));
-
-        const expectedVersion = '5040';  // the factorial function works.
-        const info = lean.exports.infoProvider;
-        assert(info, 'No InfoProvider export');
-        await waitForHtmlString(info, expectedVersion);
-
         const installer = lean.exports.installer;
         assert(installer, 'No LeanInstaller export');
->>>>>>> 0abfd048
         const toolChains = await installer.elanListToolChains(null);
         let defaultToolChain = toolChains.find(tc => tc.indexOf('default') > 0);
         if (defaultToolChain) {
@@ -135,11 +75,7 @@
             defaultToolChain = defaultToolChain.replace('/','--');
             defaultToolChain = defaultToolChain.replace(':','---')
             // make sure this string exists in the info view.
-<<<<<<< HEAD
             await waitForInfoviewHtml(info, defaultToolChain);
-=======
-            await waitForHtmlString(info, defaultToolChain);
->>>>>>> 0abfd048
         }
 
         // make sure test is always run in predictable state, which is no file or folder open
@@ -157,51 +93,23 @@
 
         // This test is run twice, once as an ad-hoc mode (no folder open)
         // and again using "open folder" mode.
-<<<<<<< HEAD
 
-        const testsRoot = path.join(__dirname, '..', '..', '..', '..', 'test', 'test-fixtures', 'simple');
-        const lean = await initLean4(path.join(testsRoot, 'Main.lean'));
-
-        const info = lean.exports.infoProvider as InfoProvider;
-        let expectedVersion = 'Hello:';
-        let html = await waitForInfoviewHtml(info, expectedVersion);
-=======
         const testsRoot = path.join(__dirname, '..', '..', '..', '..', 'test', 'test-fixtures', 'simple');
         const lean = await initLean4(path.join(testsRoot, 'Main.lean'));
 
         const info = lean.exports.infoProvider;
         assert(info, 'No InfoProvider export');
         let expectedVersion = 'Hello:';
-        let html = await waitForHtmlString(info, expectedVersion);
->>>>>>> 0abfd048
+        let html = await waitForInfoviewHtml(info, expectedVersion);
         const versionString = extractPhrase(html, 'Hello:', '<').trim();
         console.log(`>>> Found "${versionString}" in infoview`)
 
         const editor = await waitForActiveEditor();
-<<<<<<< HEAD
-        const wordRange = findWord(editor, 'getLeanVersion');
-        assert(wordRange, 'Missing getLeanVersion in Main.lean');
-
-        // The -1 is to workaround a bug in goto definition.
-        // The cursor must be placed before the end of the identifier.
-        const secondLastChar = new vscode.Position(wordRange.end.line, wordRange.end.character - 1);
-        editor.selection = new vscode.Selection(wordRange.start, secondLastChar);
-
-        await vscode.commands.executeCommand('editor.action.revealDefinition');
+        await gotoDefinition(editor, 'getLeanVersion');
 
         // if goto definition worked, then we are in Version.lean and we should see the Lake version string.
         expectedVersion = 'Lake Version:';
         html = await waitForInfoviewHtml(info, expectedVersion);
-
-        // verify we have a nightly build running in this folder.
-        await assertStringInInfoview(info, 'Lake Version:');
-=======
-        await gotoDefinition(editor, 'getLeanVersion');
-
-        // if goto definition worked, then we are in Version.lean and we should see the Lake version string.
-        expectedVersion = 'Lake Version:';
-        html = await waitForHtmlString(info, expectedVersion);
->>>>>>> 0abfd048
 
         // make sure test is always run in predictable state, which is no file or folder open
         await vscode.commands.executeCommand('workbench.action.closeAllEditors');
