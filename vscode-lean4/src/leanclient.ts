import { TextDocument, TextEditor, EventEmitter, Diagnostic,
    languages, DocumentHighlight, Range, DocumentHighlightKind, window, workspace,
    Disposable, Uri, ConfigurationChangeEvent, OutputChannel, DiagnosticCollection,
    Position } from 'vscode'
import {
    Code2ProtocolConverter,
    DidChangeTextDocumentParams,
    DidCloseTextDocumentParams,
    DidOpenTextDocumentNotification,
    DocumentFilter,
    InitializeResult,
    LanguageClient,
    LanguageClientOptions,
    Protocol2CodeConverter,
    PublishDiagnosticsParams,
    ServerOptions,
    State
} from 'vscode-languageclient/node'
import * as ls from 'vscode-languageserver-protocol'
import { executablePath, addServerEnvPaths, serverArgs, serverLoggingEnabled, serverLoggingPath, getElaborationDelay } from './config'
import { assert } from './utils/assert'
import { LeanFileProgressParams, LeanFileProgressProcessingInfo } from '@lean4/infoview';
import { LocalStorageService} from './utils/localStorage'

const documentSelector: DocumentFilter = {
    scheme: 'file',
    language: 'lean4',
}

const escapeRegExp = (s: string) => s.replace(/[.*+?^${}()|[\]\\]/g, '\\$&');

interface Lean4Diagnostic extends ls.Diagnostic {
    fullRange: ls.Range;
}

export type ServerProgress = Map<Uri, LeanFileProgressProcessingInfo[]>;

export function getFullRange(diag: Diagnostic): Range {
    return (diag as any)?.fullRange || diag.range;
}

export class LeanClient implements Disposable {
    running: boolean
	private client: LanguageClient
    private executable: string
    private outputChannel: OutputChannel;
    private storageManager : LocalStorageService;

    private subscriptions: Disposable[] = []

    private didChangeEmitter = new EventEmitter<DidChangeTextDocumentParams>()
    didChange = this.didChangeEmitter.event

    private diagnosticsEmitter = new EventEmitter<PublishDiagnosticsParams>()
    diagnostics = this.diagnosticsEmitter.event

    private didSetLanguageEmitter = new EventEmitter<string>();
    didSetLanguage = this.didSetLanguageEmitter.event

    private didCloseEmitter = new EventEmitter<DidCloseTextDocumentParams>();
    didClose = this.didCloseEmitter.event

    private customNotificationEmitter = new EventEmitter<{method: string, params: any}>();
    /** Fires whenever a custom notification (i.e. one not defined in LSP) is received. */
    customNotification = this.customNotificationEmitter.event;

    progress: ServerProgress = new Map()
    private progressChangedEmitter = new EventEmitter<ServerProgress>()
    progressChanged = this.progressChangedEmitter.event

    private restartedEmitter = new EventEmitter()
    restarted = this.restartedEmitter.event

    private restartingEmitter = new EventEmitter()
    restarting = this.restartingEmitter.event

    private serverFailedEmitter = new EventEmitter<string>();
    serverFailed = this.serverFailedEmitter.event

    /** Files which are open. */
    private isOpen: Set<string> = new Set()

    constructor(storageManager : LocalStorageService, outputChannel : OutputChannel) {
        this.storageManager = storageManager;
        this.outputChannel = outputChannel;

        this.subscriptions.push(window.onDidChangeVisibleTextEditors((es) =>
            es.forEach((e) => this.open(e.document))));

        this.subscriptions.push(workspace.onDidChangeConfiguration((e) => this.configChanged(e)));
    }

    dispose(): void {
        this.subscriptions.forEach((s) => s.dispose())
        if (this.isStarted()) void this.stop()
    }

    async restart(): Promise<void> {
        this.restartingEmitter.fire(undefined)

        if (this.isStarted()) {
            await this.stop()
        }

        this.executable = this.storageManager.getLeanPath();
        if (!this.executable) this.executable = executablePath();
        const version = this.storageManager.getLeanVersion();
        const env = addServerEnvPaths(process.env);
        if (serverLoggingEnabled()) {
            env.LEAN_SERVER_LOG_DIR = serverLoggingPath()
        }

        // have to check again here in case user just did the install lean option
        // and perhaps the install failed.
        this.outputChannel.show(true);

        let options = ['--server']
        if (version) {
            // user is requesting an explicit version for this workspace.
            options = ['+' + version, '--server']
        }

        const serverOptions: ServerOptions = {
            command: this.executable,
            args: options.concat(serverArgs()),
            options: {
                shell: true,
                env
            }
        }
        const clientOptions: LanguageClientOptions = {
            documentSelector: [documentSelector],
            initializationOptions: {
                editDelay: getElaborationDelay(),
            },
            middleware: {
                handleDiagnostics: (uri, diagnostics, next) => {
                    next(uri, diagnostics);
                    const uri_ = this.client.code2ProtocolConverter.asUri(uri);
                    const diagnostics_ = [];
                    for (const d of diagnostics) {
                        const d_: ls.Diagnostic = {
                            ...this.client.code2ProtocolConverter.asDiagnostic(d),
                        };
                        diagnostics_.push(d_);
                    }
                    this.diagnosticsEmitter.fire({uri: uri_, diagnostics: diagnostics_});
                },

                didOpen: async () => {
                    // Ignore opening of documents for ctrl+hover
                    // https://github.com/microsoft/vscode/issues/78453
                    return;
                },

<<<<<<< HEAD
                didChange: (data, next) => {
                    next(data);
                    if (!this.running) return; // there was a problem starting lean server.
=======
                didChange: async (data, next) => {
                    await next(data);
>>>>>>> 6510b324
                    const params = this.client.code2ProtocolConverter.asChangeTextDocumentParams(data);
                    this.didChangeEmitter.fire(params);
                },

                didClose: async (doc, next) => {
                    if (!this.isOpen.delete(doc.uri.toString())) return;
<<<<<<< HEAD
                    next(doc);
                    if (!this.running) return; // there was a problem starting lean server.
=======
                    await next(doc);
>>>>>>> 6510b324
                    const params = this.client.code2ProtocolConverter.asTextDocumentIdentifier(doc);
                    this.didCloseEmitter.fire({textDocument: params});
                },

                provideDocumentHighlights: async (doc, pos, ctok, next) => {
                    const leanHighlights = await next(doc, pos, ctok);
                    if (leanHighlights?.length) return leanHighlights;

                    // vscode doesn't fall back to textual highlights,
                    // so we need to do that manually
                    await new Promise((res) => setTimeout(res, 250));
                    if (ctok.isCancellationRequested) return;

                    const wordRange = doc.getWordRangeAtPosition(pos);
                    if (!wordRange) return;
                    const word = doc.getText(wordRange);

                    const highlights: DocumentHighlight[] = [];
                    const text = doc.getText();
                    const nonWordPattern = '[`~@$%^&*()-=+\\[{\\]}⟨⟩⦃⦄⟦⟧⟮⟯‹›\\\\|;:\",./\\s]|^|$'
                    const regexp = new RegExp(`(?<=${nonWordPattern})${escapeRegExp(word)}(?=${nonWordPattern})`, 'g')
                    for (const match of text.matchAll(regexp)) {
                        const start = doc.positionAt(match.index)
                        highlights.push({
                            range: new Range(start, start.translate(0, match[0].length)),
                            kind: DocumentHighlightKind.Text,
                        })
                    }

                    return highlights;
                }
            },
        }
        this.client = new LanguageClient(
            'lean4',
            'Lean 4',
            serverOptions,
            clientOptions
        )
        this.patchConverters(this.client.protocol2CodeConverter, this.client.code2ProtocolConverter)
        try {
            this.client.onDidChangeState((s) =>{
                if (s.newState === State.Starting) {
                    console.log('client starting');
                } else if (s.newState === State.Running) {
                    console.log('client running');
                } else if (s.newState === State.Stopped) {
                    console.log('client has stopped or it failed to start');
                    this.running = false;
                }
            })
            this.client.start()
            this.isOpen = new Set()
            await this.client.onReady();
            // if we got this far then the client is happy so we are running!
            this.running = true;
        } catch (error) {
            this.outputChannel.appendLine(error);
            this.serverFailedEmitter.fire(error);
            return;
        }

        // HACK(WN): Register a default notification handler to fire on custom notifications.
        // There is an API for this in vscode-jsonrpc but not in vscode-languageclient, so we
        // hack around its implementation.
        this.client.onNotification({
            method: (method: string, params_: any) => {
                if (method === '$/lean/fileProgress') {
                    const params = params_ as LeanFileProgressParams;
                    const uri = this.client.protocol2CodeConverter.asUri(params.textDocument.uri)
                    const newProgress = new Map(this.progress);
                    this.setProgress(newProgress.set(uri, params.processing));
                }

                this.customNotificationEmitter.fire({method, params: params_});
            }
        } as any, null);

        // HACK
        (this.client as any)._serverProcess.stderr.on('data', () =>
            this.client.outputChannel.show(true))

        window.visibleTextEditors.forEach((e) => this.open(e.document));
        this.restartedEmitter.fire(undefined)
    }

    private patchConverters(p2c: Protocol2CodeConverter, c2p: Code2ProtocolConverter) {
        // eslint-disable-next-line @typescript-eslint/unbound-method
        const oldAsDiagnostic = p2c.asDiagnostic
        p2c.asDiagnostic = function (protDiag: Lean4Diagnostic): Diagnostic {
            if (!protDiag.message) {
                // Fixes: Notification handler 'textDocument/publishDiagnostics' failed with message: message must be set
                protDiag.message = ' ';
            }
            const diag = oldAsDiagnostic.apply(this, [protDiag])
            diag.fullRange = p2c.asRange(protDiag.fullRange)
            return diag
        }
        p2c.asDiagnostics = (diags) => diags.map(d => p2c.asDiagnostic(d))

        // eslint-disable-next-line @typescript-eslint/unbound-method
        const c2pAsDiagnostic = c2p.asDiagnostic;
        c2p.asDiagnostic = function (diag: Diagnostic & {fullRange: Range}): Lean4Diagnostic {
            const protDiag = c2pAsDiagnostic.apply(this, [diag])
            protDiag.fullRange = c2p.asRange(diag.fullRange)
            return protDiag
        }
        c2p.asDiagnostics = (diags) => diags.map(d => c2p.asDiagnostic(d))
    }

    private async open(doc: TextDocument) {
        // All open .lean files of this workspace are assumed to be Lean 4 files.
        // We need to do this because by default, .lean is associated with language id `lean`,
        // i.e. Lean 3. vscode-lean is expected to yield when isLean4Project is true.
        if (doc.languageId === 'lean') {
            // Only change the id for *visible* documents,
            // because this closes and then reopens the document.
            await languages.setTextDocumentLanguage(doc, 'lean4');
            this.didSetLanguageEmitter.fire('lean4');
        } else if (doc.languageId !== 'lean4') {
            return
        }
        if (!this.running) return; // there was a problem starting lean server.
        if (this.isOpen.has(doc.uri.toString())) return;
        this.isOpen.add(doc.uri.toString())
        void this.client.sendNotification(DidOpenTextDocumentNotification.type, {
            textDocument: {
                uri: doc.uri.toString(),
                languageId: doc.languageId,
                version: 1,
                text: doc.getText(),
            },
        });
    }

    start(): Promise<void> {
        return this.restart()
    }

    isStarted(): boolean {
        return this.client !== undefined
    }

    async stop(): Promise<void> {
        assert(() => this.isStarted())
        if (this.client && this.running) {
            await this.client.stop()
        }
        this.setProgress(new Map())
        this.client = undefined
        this.running = false
    }

    configChanged(e : ConfigurationChangeEvent): void {
        if (this.executable !== executablePath()){
            void this.restart();
        }
    }

    refreshFileDependencies(editor: TextEditor): void {
        if (!this.running) return; // there was a problem starting lean server.
        assert(() => this.isStarted())
        const doc = editor.document
        const uri = doc.uri.toString()
        // This causes a text document version number discontinuity. In
        // (didChange (oldVersion) => refreshFileDependencies => didChange (newVersion))
        // the client emits newVersion = oldVersion + 1, despite the fact that the
        // didOpen packet emitted below initializes the version number to be 1.
        // This is not a problem though, since both client and server are fine
        // as long as the version numbers are monotonous.
        void this.client.sendNotification('textDocument/didClose', {
            'textDocument': {
                uri
            }
        })
        void this.client.sendNotification('textDocument/didOpen', {
            'textDocument': {
                uri,
                'languageId': 'lean4',
                'version': 1,
                'text': doc.getText()
            }
        })
    }

    private setProgress(newProgress: ServerProgress) {
        this.progress = newProgress
        this.progressChangedEmitter.fire(newProgress)
    }

    // eslint-disable-next-line @typescript-eslint/explicit-module-boundary-types
    sendRequest(method: string, params: any) : Promise<any> {
        return this.running ? this.client.sendRequest(method, params) : undefined;
    }

    // eslint-disable-next-line @typescript-eslint/explicit-module-boundary-types
    sendNotification(method: string, params: any): Promise<void> {
        return this.running ? this.client.sendNotification(method, params) : undefined;
    }

    convertUri(uri: Uri): Uri {
        return this.running ? Uri.parse(this.client.code2ProtocolConverter.asUri(uri)) : uri;
    }

    convertUriFromString(uri: string): Uri {
        const u = Uri.parse(uri);
        return this.running ? Uri.parse(this.client.code2ProtocolConverter.asUri(u)) : u;
    }

    convertPosition(pos: ls.Position) : Position | undefined {
        return this.running ? this.client.protocol2CodeConverter.asPosition(pos) : undefined;
    }

    convertRange(range: ls.Range): Range | undefined {
        return this.running ? this.client.protocol2CodeConverter.asRange(range) : undefined;
    }

    getDiagnosticParams(uri: Uri, diagnostics: readonly Diagnostic[]) : PublishDiagnosticsParams {
        const params: PublishDiagnosticsParams = {
            uri: this.convertUri(uri)?.toString(),
            diagnostics: this.client.code2ProtocolConverter.asDiagnostics(diagnostics as Diagnostic[]),
        };
        return params;
    }

    getDiagnostics() : DiagnosticCollection | undefined {
        return this.running ? this.client.diagnostics : undefined;
    }

    get initializeResult() : InitializeResult | undefined {
        return this.client.initializeResult;
    }
}<|MERGE_RESOLUTION|>--- conflicted
+++ resolved
@@ -153,26 +153,17 @@
                     return;
                 },
 
-<<<<<<< HEAD
-                didChange: (data, next) => {
-                    next(data);
-                    if (!this.running) return; // there was a problem starting lean server.
-=======
                 didChange: async (data, next) => {
                     await next(data);
->>>>>>> 6510b324
+                    if (!this.running) return; // there was a problem starting lean server.
                     const params = this.client.code2ProtocolConverter.asChangeTextDocumentParams(data);
                     this.didChangeEmitter.fire(params);
                 },
 
                 didClose: async (doc, next) => {
                     if (!this.isOpen.delete(doc.uri.toString())) return;
-<<<<<<< HEAD
-                    next(doc);
+                    await next(doc);
                     if (!this.running) return; // there was a problem starting lean server.
-=======
-                    await next(doc);
->>>>>>> 6510b324
                     const params = this.client.code2ProtocolConverter.asTextDocumentIdentifier(doc);
                     this.didCloseEmitter.fire({textDocument: params});
                 },
