import { TextDocument, EventEmitter, Diagnostic,
    languages, DocumentHighlight, Range, DocumentHighlightKind, window, workspace,
    Disposable, Uri, ConfigurationChangeEvent, OutputChannel, DiagnosticCollection,
    Position, WorkspaceFolder } from 'vscode'
import {
    Code2ProtocolConverter,
    DidChangeTextDocumentParams,
    DidCloseTextDocumentParams,
    DidOpenTextDocumentNotification,
    DocumentFilter,
    InitializeResult,
    LanguageClient,
    LanguageClientOptions,
    Protocol2CodeConverter,
    PublishDiagnosticsParams,
    ServerOptions,
    State
} from 'vscode-languageclient/node'
import * as ls from 'vscode-languageserver-protocol'
import { toolchainPath, addServerEnvPaths, serverArgs, serverLoggingEnabled, serverLoggingPath, getElaborationDelay, lakeEnabled } from './config'
import { assert } from './utils/assert'
import { LeanFileProgressParams, LeanFileProgressProcessingInfo } from '@lean4/infoview-api';
import { LocalStorageService} from './utils/localStorage'
import { batchExecute, testExecute } from './utils/batch'
import { cwd } from 'process'
import * as fs from 'fs';
import { URL } from 'url';
import { join } from 'path';
import { SemVer } from 'semver';

const escapeRegExp = (s: string) => s.replace(/[.*+?^${}()|[\]\\]/g, '\\$&');

interface Lean4Diagnostic extends ls.Diagnostic {
    fullRange: ls.Range;
}

export type ServerProgress = Map<Uri, LeanFileProgressProcessingInfo[]>;

export function getFullRange(diag: Diagnostic): Range {
    return (diag as any)?.fullRange || diag.range;
}

export class LeanClient implements Disposable {
    running: boolean
	private client: LanguageClient | undefined
    private toolchainPath: string
    private outputChannel: OutputChannel;
    private storageManager : LocalStorageService;
    private workspaceFolder: WorkspaceFolder;
    private folderUri: Uri;
    private subscriptions: Disposable[] = []

    private didChangeEmitter = new EventEmitter<DidChangeTextDocumentParams>()
    didChange = this.didChangeEmitter.event

    private diagnosticsEmitter = new EventEmitter<PublishDiagnosticsParams>()
    diagnostics = this.diagnosticsEmitter.event

    private didSetLanguageEmitter = new EventEmitter<string>();
    didSetLanguage = this.didSetLanguageEmitter.event

    private didCloseEmitter = new EventEmitter<DidCloseTextDocumentParams>();
    didClose = this.didCloseEmitter.event

    private customNotificationEmitter = new EventEmitter<{method: string, params: any}>();
    /** Fires whenever a custom notification (i.e. one not defined in LSP) is received. */
    customNotification = this.customNotificationEmitter.event;

    /** saved progress info in case infoview is opened, it needs to get all of it. */
    progress: ServerProgress = new Map()

    private progressChangedEmitter = new EventEmitter<[string, LeanFileProgressProcessingInfo[]]>()
    progressChanged = this.progressChangedEmitter.event

    private restartedEmitter = new EventEmitter()
    restarted = this.restartedEmitter.event

    private restartingEmitter = new EventEmitter()
    restarting = this.restartingEmitter.event

    private serverFailedEmitter = new EventEmitter<string>();
    serverFailed = this.serverFailedEmitter.event

    /** Files which are open. */
    private isOpen: Map<string, TextDocument> = new Map()

    constructor(workspaceFolder: WorkspaceFolder, folderUri: Uri, storageManager : LocalStorageService, outputChannel : OutputChannel) {
        this.storageManager = storageManager;
        this.outputChannel = outputChannel;
        this.workspaceFolder = workspaceFolder; // can be null when opening adhoc files.
        this.folderUri = folderUri;
        this.subscriptions.push(workspace.onDidChangeConfiguration((e) => this.configChanged(e)));
    }

    dispose(): void {
        this.subscriptions.forEach((s) => s.dispose())
        if (this.isStarted()) void this.stop()
    }

    async restart(): Promise<void> {
        this.restartingEmitter.fire(undefined)

        if (this.isStarted()) {
            await this.stop()
        }

        this.toolchainPath = this.storageManager.getLeanPath();
        if (!this.toolchainPath) this.toolchainPath = toolchainPath();
        const version = this.storageManager.getLeanVersion();
        const env = addServerEnvPaths(process.env);
        if (serverLoggingEnabled()) {
            env.LEAN_SERVER_LOG_DIR = serverLoggingPath()
        }

        let executable = (this.toolchainPath) ? join(this.toolchainPath, 'bin', 'lake') : 'lake';

        // check if the lake process will start.
        let useLake = lakeEnabled();
        if (useLake && this.folderUri) {
            const lakefile = Uri.joinPath(this.folderUri, 'lakefile.lean').toString()
            if (!fs.existsSync(new URL(lakefile))) {
                useLake = false;
            }
        }

        // This is a faster way of finding out lake doesn't work in the current workspace.
        // The LanguageClient is much slower because it does 10 retries and everything.
        if (useLake) {
            // First check we have a version of lake that supports "lake serve"
            const versionOptions = version ? ['+' + version, '--version'] : ['--version']
            const lakeVersion = await batchExecute(executable, versionOptions, this.folderUri?.fsPath, null);
            const actual = this.extractVersion(lakeVersion)
            if (actual.compare('3.0.0') >= 0) {
                const expectedError = 'Watchdog error: Cannot read LSP request: Stream was closed\n';
                const serveOptions =  version ? ['+' + version, 'serve'] : ['serve'];
                const rc = await testExecute(executable, serveOptions, this.folderUri?.fsPath, this.outputChannel, true, expectedError);
                if (rc !== 0) {
                    const failover = 'Lake failed, using lean instead.'
                    console.log(failover);
                    if (this.outputChannel) this.outputChannel.appendLine(failover);
                    useLake = false;
                }
            } else {
                useLake = false;
            }
        }

        if (!useLake) {
            executable = (this.toolchainPath) ? join(this.toolchainPath, 'bin', 'lean') : 'lean';
        }

        let options = version ? ['+' + version] :[]
        if (useLake) {
            options = options.concat(['serve', '--'])
        } else{
            options = options.concat(['--server'])
        }

        // Add folder name to command-line so that it shows up in `ps aux`.
        if (this.folderUri) {
            options.push('' + this.folderUri.fsPath)
        } else {
            options.push('untitled')
        }

        const serverOptions: ServerOptions = {
            command: executable,
            args: options.concat(serverArgs()),
            options: {
                shell: true,
                cwd: this.folderUri?.fsPath,
                env
            }
        }

        const documentSelector: DocumentFilter = {
            language: 'lean4'
        }

        if (this.folderUri){
            documentSelector.scheme = this.folderUri.scheme
            if (this.folderUri.scheme !== 'untitled') {
                documentSelector.pattern = `${this.folderUri.fsPath}/**/*`
            }
        }

        const clientOptions: LanguageClientOptions = {
            outputChannel: this.outputChannel,
            documentSelector: [documentSelector],
            workspaceFolder: this.workspaceFolder,
            initializationOptions: {
                editDelay: getElaborationDelay(), hasWidgets: true,
            },
            middleware: {
                handleDiagnostics: (uri, diagnostics, next) => {
                    next(uri, diagnostics);
                    const uri_ = this.client.code2ProtocolConverter.asUri(uri);
                    const diagnostics_ = [];
                    for (const d of diagnostics) {
                        const d_: ls.Diagnostic = {
                            ...this.client.code2ProtocolConverter.asDiagnostic(d),
                        };
                        diagnostics_.push(d_);
                    }
                    this.diagnosticsEmitter.fire({uri: uri_, diagnostics: diagnostics_});
                },

                didOpen: async () => {
                    // Ignore opening of documents for ctrl+hover
                    // https://github.com/microsoft/vscode/issues/78453
                    return;
                },

                didChange: (data, next) => {
                    next(data);
                    if (!this.running) return; // there was a problem starting lean server.
                    const params = this.client.code2ProtocolConverter.asChangeTextDocumentParams(data);
                    this.didChangeEmitter.fire(params);
                },

                didClose: (doc, next) => {
                    if (!this.isOpen.delete(doc.uri.toString())) return;
                    next(doc);
                    if (!this.running) return; // there was a problem starting lean server.
                    const params = this.client.code2ProtocolConverter.asTextDocumentIdentifier(doc);
                    this.didCloseEmitter.fire({textDocument: params});
                },

                provideDocumentHighlights: async (doc, pos, ctok, next) => {
                    const leanHighlights = await next(doc, pos, ctok);
                    if (leanHighlights?.length) return leanHighlights;

                    // vscode doesn't fall back to textual highlights,
                    // so we need to do that manually
                    await new Promise((res) => setTimeout(res, 250));
                    if (ctok.isCancellationRequested) return;

                    const wordRange = doc.getWordRangeAtPosition(pos);
                    if (!wordRange) return;
                    const word = doc.getText(wordRange);

                    const highlights: DocumentHighlight[] = [];
                    const text = doc.getText();
                    const nonWordPattern = '[`~@$%^&*()-=+\\[{\\]}⟨⟩⦃⦄⟦⟧⟮⟯‹›\\\\|;:\",./\\s]|^|$'
                    const regexp = new RegExp(`(?<=${nonWordPattern})${escapeRegExp(word)}(?=${nonWordPattern})`, 'g')
                    for (const match of text.matchAll(regexp)) {
                        const start = doc.positionAt(match.index)
                        highlights.push({
                            range: new Range(start, start.translate(0, match[0].length)),
                            kind: DocumentHighlightKind.Text,
                        })
                    }

                    return highlights;
                }
            },
        }
        this.client = new LanguageClient(
            'lean4',
            'Lean 4',
            serverOptions,
            clientOptions
        )
        this.patchConverters(this.client.protocol2CodeConverter, this.client.code2ProtocolConverter)
        try {
            this.client.onDidChangeState((s) =>{
                // see https://github.com/microsoft/vscode-languageserver-node/issues/825
                if (s.newState === State.Starting) {
                    console.log('client starting');
                } else if (s.newState === State.Running) {
                    console.log('client running');
                    this.running = true; // may have been auto restarted after it failed.
                } else if (s.newState === State.Stopped) {
                    console.log('client has stopped or it failed to start');
                    this.running = false;
                }
            })
            this.client.start()
<<<<<<< HEAD
            for (const key of this.isOpen.keys()) {
                this.notifyOpenDocument(this.isOpen.get(key));
            }
=======
>>>>>>> f288fb24
            await this.client.onReady();

            // tell the new client about the documents that are already open!
            for(const doc of this.isOpen.values()){
                this.notifyDidOpen(doc);
            }
            // if we got this far then the client is happy so we are running!
            this.running = true;
        } catch (error) {
            this.outputChannel.appendLine('' + error);
            this.serverFailedEmitter.fire('' + error);
            return;
        }

        // HACK(WN): Register a default notification handler to fire on custom notifications.
        // There is an API for this in vscode-jsonrpc but not in vscode-languageclient, so we
        // hack around its implementation.
        // eslint-disable-next-line @typescript-eslint/no-unsafe-argument
        this.client.onNotification({
            method: (method: string, params_: any) => {
                if (method === '$/lean/fileProgress') {
                    const params = params_ as LeanFileProgressParams;
                    const uri = this.client.protocol2CodeConverter.asUri(params.textDocument.uri)
                    this.progressChangedEmitter.fire([uri.toString(), params.processing]);
                    // save the latest progress on this Uri in case infoview needs it later.
                    this.progress.set(uri, params.processing);
                }

                this.customNotificationEmitter.fire({method, params: params_});
            }
        } as any, null);

        // Reveal the standard error output channel when the server prints something to stderr.
        // The vscode-languageclient library already takes care of writing it to the output channel.
        (this.client as any)._serverProcess.stderr.on('data', () => {
            this.client.outputChannel.show(true);
        });

        this.restartedEmitter.fire(undefined)
    }

    private patchConverters(p2c: Protocol2CodeConverter, c2p: Code2ProtocolConverter) {
        // eslint-disable-next-line @typescript-eslint/unbound-method
        const oldAsDiagnostic = p2c.asDiagnostic
        p2c.asDiagnostic = function (protDiag: Lean4Diagnostic): Diagnostic {
            if (!protDiag.message) {
                // Fixes: Notification handler 'textDocument/publishDiagnostics' failed with message: message must be set
                protDiag.message = ' ';
            }
            const diag = oldAsDiagnostic.apply(this, [protDiag])
            diag.fullRange = p2c.asRange(protDiag.fullRange)
            return diag
        }
        p2c.asDiagnostics = (diags) => diags.map(d => p2c.asDiagnostic(d))

        // eslint-disable-next-line @typescript-eslint/unbound-method
        const c2pAsDiagnostic = c2p.asDiagnostic;
        c2p.asDiagnostic = function (diag: Diagnostic & {fullRange: Range}): Lean4Diagnostic {
            const protDiag = c2pAsDiagnostic.apply(this, [diag])
            protDiag.fullRange = c2p.asRange(diag.fullRange)
            return protDiag
        }
        c2p.asDiagnostics = (diags) => diags.map(d => c2p.asDiagnostic(d))
    }

    async openLean4Document(doc: TextDocument) {
        if (this.isOpen.has(doc.uri.toString())) return;
        if (!this.isSameWorkspace(doc.uri)){
            // skip it, this file belongs to a different workspace...
            return;
        }
<<<<<<< HEAD
        this.isOpen.set(doc.uri.toString(), doc);
        if (!this.running) return; // there was a problem starting lean server.
        // didOpenEditor may have also changed the language, so we fire the
        // event here because the InfoView should be wired up to receive it now.
        this.didSetLanguageEmitter.fire(doc.languageId);
        this.notifyOpenDocument(doc);
    }

    notifyOpenDocument(doc: TextDocument){
=======

        this.isOpen.set(doc.uri.toString(), doc)

        if (!this.running) return; // there was a problem starting lean server.

        // didOpenEditor may have also changed the language, so we fire the
        // event here because the InfoView should be wired up to receive it now.
        this.didSetLanguageEmitter.fire(doc.languageId);

        this.notifyDidOpen(doc);
    }

    notifyDidOpen(doc: TextDocument) {
>>>>>>> f288fb24
        void this.client.sendNotification(DidOpenTextDocumentNotification.type, {
            textDocument: {
                uri: doc.uri.toString(),
                languageId: doc.languageId,
                version: 1,
                text: doc.getText(),
            },
        });
    }

    isSameWorkspace(uri: Uri){
        if (this.folderUri) {
            if (uri.toString().startsWith(this.folderUri.toString())) {
                // skip it, this file belongs to a different workspace...
                return true;
            }
        }
        else {
            return uri.scheme === 'untitled'
        }
        return false;
    }

    getWorkspaceFolder() : string {
        return this.folderUri?.toString();
    }

    start(): Promise<void> {
        return this.restart()
    }

    isStarted(): boolean {
        return this.client !== undefined
    }

    async stop(): Promise<void> {
        assert(() => this.isStarted())
        if (this.client && this.running) {
            await this.client.stop()
        }

        this.progress = new Map()
        this.client = undefined
        this.running = false
    }

    configChanged(e : ConfigurationChangeEvent): void {
        let newToolchainPath = this.storageManager.getLeanPath();
        if (!newToolchainPath) newToolchainPath = toolchainPath();
        if (this.toolchainPath !== newToolchainPath){
            void this.restart();
        }
    }

    refreshFileDependencies(doc: TextDocument): void {
        if (!this.running) return; // there was a problem starting lean server.
        assert(() => this.isStarted())

        if (!this.isSameWorkspace(doc.uri)){
            // skip it, this file belongs to a different workspace...
            return;
        }
        const uri = doc.uri.toString()
        // This causes a text document version number discontinuity. In
        // (didChange (oldVersion) => refreshFileDependencies => didChange (newVersion))
        // the client emits newVersion = oldVersion + 1, despite the fact that the
        // didOpen packet emitted below initializes the version number to be 1.
        // This is not a problem though, since both client and server are fine
        // as long as the version numbers are monotonous.
        void this.client.sendNotification('textDocument/didClose', {
            'textDocument': {
                uri
            }
        })
        void this.client.sendNotification('textDocument/didOpen', {
            'textDocument': {
                uri,
                'languageId': 'lean4',
                'version': 1,
                'text': doc.getText()
            }
        })
    }

    // eslint-disable-next-line @typescript-eslint/explicit-module-boundary-types
    sendRequest(method: string, params: any) : Promise<any> {
        return this.running ? this.client.sendRequest(method, params) : undefined;
    }

    // eslint-disable-next-line @typescript-eslint/explicit-module-boundary-types
    sendNotification(method: string, params: any): void {
        return this.running ? this.client.sendNotification(method, params) : undefined;
    }

    convertUri(uri: Uri): Uri {
        return this.running ? Uri.parse(this.client.code2ProtocolConverter.asUri(uri)) : uri;
    }

    convertUriFromString(uri: string): Uri {
        const u = Uri.parse(uri);
        return this.running ? Uri.parse(this.client.code2ProtocolConverter.asUri(u)) : u;
    }

    convertPosition(pos: ls.Position) : Position | undefined {
        return this.running ? this.client.protocol2CodeConverter.asPosition(pos) : undefined;
    }

    convertRange(range: ls.Range): Range | undefined {
        return this.running ? this.client.protocol2CodeConverter.asRange(range) : undefined;
    }

    getDiagnosticParams(uri: Uri, diagnostics: readonly Diagnostic[]) : PublishDiagnosticsParams {
        const params: PublishDiagnosticsParams = {
            uri: this.convertUri(uri)?.toString(),
            diagnostics: this.client.code2ProtocolConverter.asDiagnostics(diagnostics as Diagnostic[]),
        };
        return params;
    }

    getDiagnostics() : DiagnosticCollection | undefined {
        return this.running ? this.client.diagnostics : undefined;
    }

    get initializeResult() : InitializeResult | undefined {
        return this.running ? this.client.initializeResult : undefined
    }

    private extractVersion(v: string) : SemVer {
        const prefix = 'Lake version'
        if (v.startsWith(prefix)) v = v.slice(prefix.length).trim()
        const pos = v.indexOf('(')
        if (pos > 0) v = v.slice(0, pos).trim()
        try {
            return new SemVer(v)
        } catch {
            return new SemVer('0.0.0');
        }
    }
}<|MERGE_RESOLUTION|>--- conflicted
+++ resolved
@@ -276,17 +276,10 @@
                 }
             })
             this.client.start()
-<<<<<<< HEAD
+            await this.client.onReady();
+            // tell the new client about the documents that are already open!
             for (const key of this.isOpen.keys()) {
-                this.notifyOpenDocument(this.isOpen.get(key));
-            }
-=======
->>>>>>> f288fb24
-            await this.client.onReady();
-
-            // tell the new client about the documents that are already open!
-            for(const doc of this.isOpen.values()){
-                this.notifyDidOpen(doc);
+                this.notifyDidOpen(this.isOpen.get(key));
             }
             // if we got this far then the client is happy so we are running!
             this.running = true;
@@ -353,31 +346,19 @@
             // skip it, this file belongs to a different workspace...
             return;
         }
-<<<<<<< HEAD
-        this.isOpen.set(doc.uri.toString(), doc);
+
+        this.isOpen.set(doc.uri.toString(), doc)
+
         if (!this.running) return; // there was a problem starting lean server.
+
         // didOpenEditor may have also changed the language, so we fire the
         // event here because the InfoView should be wired up to receive it now.
         this.didSetLanguageEmitter.fire(doc.languageId);
-        this.notifyOpenDocument(doc);
-    }
-
-    notifyOpenDocument(doc: TextDocument){
-=======
-
-        this.isOpen.set(doc.uri.toString(), doc)
-
-        if (!this.running) return; // there was a problem starting lean server.
-
-        // didOpenEditor may have also changed the language, so we fire the
-        // event here because the InfoView should be wired up to receive it now.
-        this.didSetLanguageEmitter.fire(doc.languageId);
 
         this.notifyDidOpen(doc);
     }
 
     notifyDidOpen(doc: TextDocument) {
->>>>>>> f288fb24
         void this.client.sendNotification(DidOpenTextDocumentNotification.type, {
             textDocument: {
                 uri: doc.uri.toString(),
