import { TextDocument, EventEmitter, Diagnostic,
    DocumentHighlight, Range, DocumentHighlightKind, workspace,
    Disposable, Uri, ConfigurationChangeEvent, OutputChannel, DiagnosticCollection,
    Position, WorkspaceFolder } from 'vscode'
import {
    Code2ProtocolConverter,
    DidChangeTextDocumentParams,
    DidCloseTextDocumentParams,
    DidOpenTextDocumentNotification,
    DocumentFilter,
    InitializeResult,
    LanguageClient,
    LanguageClientOptions,
    Protocol2CodeConverter,
    PublishDiagnosticsParams,
    ServerOptions,
    State
} from 'vscode-languageclient/node'
import * as ls from 'vscode-languageserver-protocol'
import { toolchainPath, addServerEnvPaths, serverArgs, serverLoggingEnabled, serverLoggingPath, getElaborationDelay, lakeEnabled } from './config'
import { assert } from './utils/assert'
import { LeanFileProgressParams, LeanFileProgressProcessingInfo } from '@lean4/infoview-api';
import { LocalStorageService} from './utils/localStorage'
import { batchExecute, testExecute } from './utils/batch'
import { readLeanVersion } from './utils/projectInfo';
<<<<<<< HEAD
=======
import * as fs from 'fs';
>>>>>>> 69fd6824
import { URL } from 'url';
import { join } from 'path';
 // @ts-ignore
import { SemVer } from 'semver';
import { fileExists } from './utils/fsHelper';

const escapeRegExp = (s: string) => s.replace(/[.*+?^${}()|[\]\\]/g, '\\$&');

interface Lean4Diagnostic extends ls.Diagnostic {
    fullRange: ls.Range;
}

export type ServerProgress = Map<Uri, LeanFileProgressProcessingInfo[]>;

export function getFullRange(diag: Diagnostic): Range {
    return (diag as any)?.fullRange || diag.range;
}

export class LeanClient implements Disposable {
    running: boolean
	private client: LanguageClient | undefined
    private toolchainPath: string
    private outputChannel: OutputChannel;
    private storageManager : LocalStorageService;
    private workspaceFolder: WorkspaceFolder | undefined;
    private folderUri: Uri;
    private subscriptions: Disposable[] = []

    private didChangeEmitter = new EventEmitter<DidChangeTextDocumentParams>()
    didChange = this.didChangeEmitter.event

    private diagnosticsEmitter = new EventEmitter<PublishDiagnosticsParams>()
    diagnostics = this.diagnosticsEmitter.event

    private didSetLanguageEmitter = new EventEmitter<string>();
    didSetLanguage = this.didSetLanguageEmitter.event

    private didCloseEmitter = new EventEmitter<DidCloseTextDocumentParams>();
    didClose = this.didCloseEmitter.event

    private customNotificationEmitter = new EventEmitter<{method: string, params: any}>();
    /** Fires whenever a custom notification (i.e. one not defined in LSP) is received. */
    customNotification = this.customNotificationEmitter.event;

    /** saved progress info in case infoview is opened, it needs to get all of it. */
    progress: ServerProgress = new Map()

    private progressChangedEmitter = new EventEmitter<[string, LeanFileProgressProcessingInfo[]]>()
    progressChanged = this.progressChangedEmitter.event

    private stoppedEmitter = new EventEmitter()
    stopped = this.stoppedEmitter.event

    private restartedEmitter = new EventEmitter()
    restarted = this.restartedEmitter.event

    private restartingEmitter = new EventEmitter()
    restarting = this.restartingEmitter.event

    private serverFailedEmitter = new EventEmitter<string>();
    serverFailed = this.serverFailedEmitter.event

    /** Files which are open. */
    private isOpen: Map<string, TextDocument> = new Map()

    constructor(workspaceFolder: WorkspaceFolder | undefined, folderUri: Uri, storageManager : LocalStorageService, outputChannel : OutputChannel) {
        this.storageManager = storageManager;
        this.outputChannel = outputChannel;
        this.workspaceFolder = workspaceFolder; // can be null when opening adhoc files.
        this.folderUri = folderUri;
        this.subscriptions.push(workspace.onDidChangeConfiguration((e) => this.configChanged(e)));
    }

    dispose(): void {
        this.subscriptions.forEach((s) => s.dispose())
        if (this.isStarted()) void this.stop()
    }

    async restart(): Promise<void> {
        const startTime = Date.now()

        if (this.isStarted()) {
            await this.stop()
        }

        this.restartingEmitter.fire(undefined)
        this.toolchainPath = this.storageManager.getLeanPath();
        if (!this.toolchainPath) this.toolchainPath = toolchainPath();
        const version = this.storageManager.getLeanVersion();
        const env = addServerEnvPaths(process.env);
        if (serverLoggingEnabled()) {
            env.LEAN_SERVER_LOG_DIR = serverLoggingPath()
        }

        let executable = (this.toolchainPath) ? join(this.toolchainPath, 'bin', 'lake') : 'lake';

        // check if the lake process will start (skip it on scheme: 'untitled' files)
        let useLake = lakeEnabled() && this.folderUri && this.folderUri.scheme === 'file';
        if (useLake) {
            let knownDate = false;
            const lakefile = Uri.joinPath(this.folderUri, 'lakefile.lean')
            if (!await fileExists(new URL(lakefile.toString()))) {
                useLake = false;
            }
            else {
                // see if we can avoid the more expensive checkLakeVersion call.
                const date = await this.checkToolchainVersion(this.folderUri);
                if (date){
                    // Feb 16 2022 is when the 3.1.0.pre was released.
                    useLake = date >= new Date(2022, 1, 16);
                    knownDate = true;
                }
                if (useLake && !knownDate){
                    useLake = await this.checkLakeVersion(executable, version);
                }
            }
        }

        if (!useLake) {
            executable = (this.toolchainPath) ? join(this.toolchainPath, 'bin', 'lean') : 'lean';
        }

        let options = version ? ['+' + version] :[]
        if (useLake) {
            options = options.concat(['serve', '--'])
        } else{
            options = options.concat(['--server'])
        }

        // Add folder name to command-line so that it shows up in `ps aux`.
        if (this.folderUri) {
            options.push('' + this.folderUri.fsPath)
        } else {
            options.push('untitled')
        }

        const serverOptions: ServerOptions = {
            command: executable,
            args: options.concat(serverArgs()),
            options: {
                shell: true,
                cwd: this.folderUri?.fsPath,
                env
            }
        }

        const documentSelector: DocumentFilter = {
            language: 'lean4'
        }

        if (this.folderUri){
            documentSelector.scheme = this.folderUri.scheme
            if (this.folderUri.scheme !== 'untitled') {
                documentSelector.pattern = `${this.folderUri.fsPath}/**/*`
            }
        }

        const clientOptions: LanguageClientOptions = {
            outputChannel: this.outputChannel,
            documentSelector: [documentSelector],
            workspaceFolder: this.workspaceFolder,
            initializationOptions: {
                editDelay: getElaborationDelay(), hasWidgets: true,
            },
            middleware: {
                handleDiagnostics: (uri, diagnostics, next) => {
                    next(uri, diagnostics);
                    if (!this.client) return;
                    const uri_ = this.client.code2ProtocolConverter.asUri(uri);
                    const diagnostics_ = [];
                    for (const d of diagnostics) {
                        const d_: ls.Diagnostic = {
                            ...this.client.code2ProtocolConverter.asDiagnostic(d),
                        };
                        diagnostics_.push(d_);
                    }
                    this.diagnosticsEmitter.fire({uri: uri_, diagnostics: diagnostics_});
                },

                didOpen: async () => {
                    // Note: as per the LSP spec: An open notification must not be sent more than once
                    // without a corresponding close notification send before. This means open and close
                    // notification must be balanced and the max open count for a particular textDocument
                    // is one.  So this even does nothing the notification is handled by the
                    // openLean4Document method below after the 'lean4' languageId is established and
                    // it has weeded out documents opened to invisible editors (like 'git:' schemes and
                    // invisible editors created for Ctrl+Hover events.  A side effect of unbalanced
                    // open/close notification is leaking 'lean --worker' processes.
                    // See https://github.com/microsoft/vscode/issues/78453).
                    return;
                },

                didChange: (data, next) => {
                    next(data);
                    if (!this.running || !this.client) return; // there was a problem starting lean server.
                    const params = this.client.code2ProtocolConverter.asChangeTextDocumentParams(data);
                    this.didChangeEmitter.fire(params);
                },

                didClose: (doc, next) => {
                    if (!this.isOpen.delete(doc.uri.toString())) {
                        return;
                    }
                    next(doc);
                    if (!this.running || !this.client) return; // there was a problem starting lean server.
                    const params = this.client.code2ProtocolConverter.asCloseTextDocumentParams(doc);
                    this.didCloseEmitter.fire(params);
                },

                provideDocumentHighlights: async (doc, pos, ctok, next) => {
                    const leanHighlights = await next(doc, pos, ctok);
                    if (leanHighlights?.length) return leanHighlights;

                    // vscode doesn't fall back to textual highlights,
                    // so we need to do that manually
                    await new Promise((res) => setTimeout(res, 250));
                    if (ctok.isCancellationRequested) return;

                    const wordRange = doc.getWordRangeAtPosition(pos);
                    if (!wordRange) return;
                    const word = doc.getText(wordRange);

                    const highlights: DocumentHighlight[] = [];
                    const text = doc.getText();
                    const nonWordPattern = '[`~@$%^&*()-=+\\[{\\]}⟨⟩⦃⦄⟦⟧⟮⟯‹›\\\\|;:\",./\\s]|^|$'
                    const regexp = new RegExp(`(?<=${nonWordPattern})${escapeRegExp(word)}(?=${nonWordPattern})`, 'g')
                    for (const match of text.matchAll(regexp)) {
                        const start = doc.positionAt(match.index ?? 0)
                        highlights.push({
                            range: new Range(start, start.translate(0, match[0].length)),
                            kind: DocumentHighlightKind.Text,
                        })
                    }

                    return highlights;
                }
            },
        }
        this.client = new LanguageClient(
            'lean4',
            'Lean 4',
            serverOptions,
            clientOptions
        )
        this.patchConverters(this.client.protocol2CodeConverter, this.client.code2ProtocolConverter)
        try {
            this.client.onDidChangeState((s) =>{
                // see https://github.com/microsoft/vscode-languageserver-node/issues/825
                if (s.newState === State.Starting) {
                    console.log('client starting');
                } else if (s.newState === State.Running) {
                    const end = Date.now()
                    console.log('client running, started in ', end - startTime, 'ms');
                    this.running = true; // may have been auto restarted after it failed.
                } else if (s.newState === State.Stopped) {
                    console.log('client has stopped or it failed to start');
                    this.running = false;
                }
            })
            this.client.start()
            await this.client.onReady();
            // tell the new client about the documents that are already open!
            for (const key of this.isOpen.keys()) {
                const doc = this.isOpen.get(key);
                if (doc) this.notifyDidOpen(doc);
            }
            // if we got this far then the client is happy so we are running!
            this.running = true;
        } catch (error) {
            this.outputChannel.appendLine('' + error);
            this.serverFailedEmitter.fire('' + error);
            return;
        }

        // HACK(WN): Register a default notification handler to fire on custom notifications.
        // There is an API for this in vscode-jsonrpc but not in vscode-languageclient, so we
        // hack around its implementation.
        // eslint-disable-next-line @typescript-eslint/no-unsafe-argument
        this.client.onNotification({
            method: (method: string, params_: any) => {
                if (method === '$/lean/fileProgress' && this.client) {
                    const params = params_ as LeanFileProgressParams;
                    const uri = this.client.protocol2CodeConverter.asUri(params.textDocument.uri)
                    this.progressChangedEmitter.fire([uri.toString(), params.processing]);
                    // save the latest progress on this Uri in case infoview needs it later.
                    this.progress.set(uri, params.processing);
                }

                this.customNotificationEmitter.fire({method, params: params_});
            }
        } as any, ()=>{});

        // Reveal the standard error output channel when the server prints something to stderr.
        // The vscode-languageclient library already takes care of writing it to the output channel.
        (this.client as any)._serverProcess.stderr.on('data', () => {
            this.client?.outputChannel.show(true);
        });

        this.restartedEmitter.fire(undefined)
    }

    private patchConverters(p2c: Protocol2CodeConverter, c2p: Code2ProtocolConverter) {
        // eslint-disable-next-line @typescript-eslint/unbound-method
        const oldAsDiagnostic = p2c.asDiagnostic
        p2c.asDiagnostic = function (protDiag: Lean4Diagnostic): Diagnostic {
            if (!protDiag.message) {
                // Fixes: Notification handler 'textDocument/publishDiagnostics' failed with message: message must be set
                protDiag.message = ' ';
            }
            const diag = oldAsDiagnostic.apply(this, [protDiag])
            diag.fullRange = p2c.asRange(protDiag.fullRange)
            return diag
        }
        p2c.asDiagnostics = (diags) => diags.map(d => p2c.asDiagnostic(d))

        // eslint-disable-next-line @typescript-eslint/unbound-method
        const c2pAsDiagnostic = c2p.asDiagnostic;
        c2p.asDiagnostic = function (diag: Diagnostic & {fullRange: Range}): Lean4Diagnostic {
            const protDiag = c2pAsDiagnostic.apply(this, [diag])
            protDiag.fullRange = c2p.asRange(diag.fullRange)
            return protDiag
        }
        c2p.asDiagnostics = (diags) => diags.map(d => c2p.asDiagnostic(d))
    }

    async openLean4Document(doc: TextDocument) {
        if (this.isOpen.has(doc.uri.toString())) return;
        if (!await this.isSameWorkspace(doc.uri)){
            // skip it, this file belongs to a different workspace...
            return;
        }

        this.isOpen.set(doc.uri.toString(), doc)

        if (!this.running) return; // there was a problem starting lean server.

        // didOpenEditor may have also changed the language, so we fire the
        // event here because the InfoView should be wired up to receive it now.
        this.didSetLanguageEmitter.fire(doc.languageId);

        this.notifyDidOpen(doc);
    }

    notifyDidOpen(doc: TextDocument) {
        void this.client?.sendNotification(DidOpenTextDocumentNotification.type, {
            textDocument: {
                uri: doc.uri.toString(),
                languageId: doc.languageId,
                version: 1,
                text: doc.getText(),
            },
        });
    }

    async isSameWorkspace(uri: Uri) : Promise<boolean> {
        if (this.folderUri) {
            if (this.folderUri.scheme !== uri.scheme) return false;
            if (this.folderUri.scheme === 'file') {
                const realPath1 = await fs.promises.realpath(this.folderUri.fsPath);
                const realPath2 = await fs.promises.realpath(uri.fsPath);
                if (process.platform === 'win32') {
                    // windows paths are case insensitive.
                    return realPath2.toLowerCase().startsWith(realPath1.toLowerCase());
                } else {
                    return realPath2.startsWith(realPath1);
                }
            }
            else {
                return uri.toString().startsWith(this.folderUri.toString());
            }
        }
        else {
            return uri.scheme === 'untitled'
        }
        return false;
    }

    getWorkspaceFolder() : string {
        return this.folderUri?.toString();
    }

    start(): Promise<void> {
        return this.restart()
    }

    isStarted(): boolean {
        return this.client !== undefined
    }

    async stop(): Promise<void> {
        assert(() => this.isStarted())
        if (this.client && this.running) {
            this.stoppedEmitter.fire(undefined);
            await this.client.stop()
        }

        this.progress = new Map()
        this.client = undefined
        this.running = false
    }

    configChanged(e : ConfigurationChangeEvent): void {
        let newToolchainPath = this.storageManager.getLeanPath();
        if (!newToolchainPath) newToolchainPath = toolchainPath();
        if (this.toolchainPath !== newToolchainPath){
            void this.restart();
        }
    }

    async refreshFileDependencies(doc: TextDocument): Promise<void> {
        if (!this.running) return; // there was a problem starting lean server.
        assert(() => this.isStarted())

        if (!await this.isSameWorkspace(doc.uri)){
            // skip it, this file belongs to a different workspace...
            return;
        }
        const uri = doc.uri.toString()
        // This causes a text document version number discontinuity. In
        // (didChange (oldVersion) => refreshFileDependencies => didChange (newVersion))
        // the client emits newVersion = oldVersion + 1, despite the fact that the
        // didOpen packet emitted below initializes the version number to be 1.
        // This is not a problem though, since both client and server are fine
        // as long as the version numbers are monotonous.
        void this.client?.sendNotification('textDocument/didClose', {
            'textDocument': {
                uri
            }
        })
        void this.client?.sendNotification('textDocument/didOpen', {
            'textDocument': {
                uri,
                'languageId': 'lean4',
                'version': 1,
                'text': doc.getText()
            }
        })
    }

    // eslint-disable-next-line @typescript-eslint/explicit-module-boundary-types
    sendRequest(method: string, params: any) : Promise<any> {
        return this.running && this.client ? this.client.sendRequest(method, params) :
            new Promise<any>((_, reject)=>{ reject('Client is not running');});
    }

    // eslint-disable-next-line @typescript-eslint/explicit-module-boundary-types
    sendNotification(method: string, params: any): void {
        return this.running  && this.client ? this.client.sendNotification(method, params) : undefined;
    }

    convertUri(uri: Uri): Uri {
        return this.running  && this.client ? Uri.parse(this.client.code2ProtocolConverter.asUri(uri)) : uri;
    }

    convertUriFromString(uri: string): Uri {
        const u = Uri.parse(uri);
        return this.running && this.client ? Uri.parse(this.client.code2ProtocolConverter.asUri(u)) : u;
    }

    convertPosition(pos: ls.Position) : Position | undefined {
        return this.running ? this.client?.protocol2CodeConverter.asPosition(pos) : undefined;
    }

    convertRange(range: ls.Range | undefined): Range | undefined {
        return this.running && range ? this.client?.protocol2CodeConverter.asRange(range) : undefined;
    }

    getDiagnosticParams(uri: Uri, diagnostics: readonly Diagnostic[]) : PublishDiagnosticsParams {
        const params: PublishDiagnosticsParams = {
            uri: this.convertUri(uri)?.toString(),
            diagnostics: this.client?.code2ProtocolConverter.asDiagnostics(diagnostics as Diagnostic[]) ?? []
        };
        return params;
    }

    getDiagnostics() : DiagnosticCollection | undefined {
        return this.running ? this.client?.diagnostics : undefined;
    }

    get initializeResult() : InitializeResult | undefined {
        return this.running ? this.client?.initializeResult : undefined
    }

    private async checkToolchainVersion(folderUri: Uri) : Promise<Date | undefined> {

        // see if we have a well known toolchain label that corresponds
        // to a known date like 'leanprover/lean4:nightly-2022-02-01'
        const toolchainVersion = await readLeanVersion(folderUri);
        if (toolchainVersion) {
            const match = /^leanprover\/lean4:nightly-(\d+)-(\d+)-(\d+)$/.exec(toolchainVersion);
            if (match) {
                return new Date(parseInt(match[1]), parseInt(match[2]) - 1, parseInt(match[3]));
            }
            if (toolchainVersion === 'leanprover/lean4:stable') {
                return new Date(2022, 2, 1);
            }
        }
        return undefined;
    }

    async checkLakeVersion(executable: string, version: string) : Promise<boolean> {
        // Check that the Lake version is high enough to support "lake serve" option.
        const versionOptions = version ? ['+' + version, '--version'] : ['--version']
        const start = Date.now()
        const lakeVersion = await batchExecute(executable, versionOptions, this.folderUri?.fsPath, undefined);
        console.log(`Ran '${executable} ${versionOptions.join(' ')}' in ${Date.now() - start} ms`);
        const actual = this.extractVersion(lakeVersion)
        if (actual.compare('3.0.0') > 0) {
            return true;
        }
        return false;
    }

    private extractVersion(v: string | undefined) : SemVer {
        if (!v) return new SemVer('0.0.0');
        const prefix = 'Lake version'
        if (v.startsWith(prefix)) v = v.slice(prefix.length).trim()
        const pos = v.indexOf('(')
        if (pos > 0) v = v.slice(0, pos).trim()
        try {
            return new SemVer(v)
        } catch {
            return new SemVer('0.0.0');
        }
    }
}<|MERGE_RESOLUTION|>--- conflicted
+++ resolved
@@ -23,10 +23,7 @@
 import { LocalStorageService} from './utils/localStorage'
 import { batchExecute, testExecute } from './utils/batch'
 import { readLeanVersion } from './utils/projectInfo';
-<<<<<<< HEAD
-=======
 import * as fs from 'fs';
->>>>>>> 69fd6824
 import { URL } from 'url';
 import { join } from 'path';
  // @ts-ignore
