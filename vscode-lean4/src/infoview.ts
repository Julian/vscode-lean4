import { join } from 'path';
import {
    commands, Disposable, DocumentSelector,
    ExtensionContext, languages, Range,
    Selection, TextEditor, TextEditorRevealType,
    Uri, ViewColumn, WebviewPanel, window, workspace, env, Position, Diagnostic,
} from 'vscode';
import { TextDocumentIdentifier } from 'vscode-languageserver-protocol';
import { EditorApi, InfoviewApi, LeanFileProgressParams, TextInsertKind } from '@lean4/infoview';
import { LeanClient } from './leanclient';
import { getInfoViewAllErrorsOnLine, getInfoViewAutoOpen, getInfoViewAutoOpenShowGoal,
    getInfoViewFilterIndex, getInfoViewStyle, getInfoViewTacticStateFilters } from './config';
import { Rpc } from './rpc';
import { PublishDiagnosticsParams } from 'vscode-languageclient';

export class InfoProvider implements Disposable {
    /** Instance of the panel, if it is open. Otherwise `undefined`. */
    private webviewPanel?: WebviewPanel & {rpc: Rpc, api: InfoviewApi};
    private subscriptions: Disposable[] = [];

    private stylesheet: string = '';
<<<<<<< HEAD
    private autoOpened: boolean;
=======
    private autoOpened: boolean = false;
>>>>>>> 417dd6ef

    // Subscriptions are counted and only disposed when count === 0.
    private serverNotifSubscriptions: Map<string, [number, Disposable]> = new Map();
    private clientNotifSubscriptions: Map<string, [number, Disposable]> = new Map();

    private editorApi : EditorApi = {
        sendClientRequest: async (method: string, params: any): Promise<any> => {
            return this.client.running ? this.client.client.sendRequest(method, params) : undefined;
        },
        sendClientNotification: async (method: string, params: any): Promise<void> => {
            if (this.client.running)
                void this.client.client.sendNotification(method, params);
        },
        subscribeServerNotifications: async (method) => {
            const el = this.serverNotifSubscriptions.get(method);
            if (el) {
                const [count, h] = el;
                this.serverNotifSubscriptions.set(method, [count + 1, h]);
                return;
            }

            // NOTE(WN): For non-custom notifications we cannot call LanguageClient.onNotification
            // here because that *ovewrites* the notification handler rather than registers an extra one.
            // So we have to add a bunch of event emitters to `LeanClient.`
            if (method === 'textDocument/publishDiagnostics') {
                const h = this.client.diagnostics((params) => {
                    void this.webviewPanel?.api.gotServerNotification(method, params);
                });
                this.serverNotifSubscriptions.set(method, [0, h]);
            } else if (method.startsWith('$')) {
                const h = this.client.customNotification(({method: thisMethod, params}) => {
                    if (thisMethod !== method) return;
                    void this.webviewPanel?.api.gotServerNotification(method, params);
                });
                this.serverNotifSubscriptions.set(method, [0, h]);
            } else {
                throw new Error(`subscription to ${method} server notifications not implemented`);
            }
        },
        unsubscribeServerNotifications: async (method) => {
            const el = this.serverNotifSubscriptions.get(method);
            if (!el) throw new Error(`trying to unsubscribe from '${method}' with no active subscriptions`);
            const [count, h] = el;
            if (count === 1) {
                h.dispose();
                this.serverNotifSubscriptions.delete(method);
            } else {
                this.serverNotifSubscriptions.set(method, [count - 1, h])
            }
        },
        subscribeClientNotifications: async (method) => {
            const el = this.clientNotifSubscriptions.get(method);
            if (el) {
                const [count, d] = el;
                this.clientNotifSubscriptions.set(method, [count + 1, d]);
                return;
            }

            if (method === 'textDocument/didChange') {
                const h = this.client.didChange((params) => {
                    void this.webviewPanel?.api.sentClientNotification(method, params);
                });
                this.clientNotifSubscriptions.set(method, [0, h]);
            } else if (method === 'textDocument/didClose') {
                const h = this.client.didClose((params) => {
                    void this.webviewPanel?.api.sentClientNotification(method, params);
                });
                this.clientNotifSubscriptions.set(method, [0, h]);
            } else {
                throw new Error(`Subscription to '${method}' client notifications not implemented`);
            }
        },
        unsubscribeClientNotifications: async (method) => {
            const el = this.clientNotifSubscriptions.get(method);
            if (!el) throw new Error(`trying to unsubscribe from '${method}' with no active subscriptions`);
            const [count, h] = el;
            if (count === 1) {
                h.dispose();
                this.clientNotifSubscriptions.delete(method);
            } else {
                this.clientNotifSubscriptions.set(method, [count - 1, h])
            }
        },
        copyToClipboard: async (text) => {
            await env.clipboard.writeText(text);
            await window.showInformationMessage(`Copied to clipboard: ${text}`);
        },
        insertText: async (text, kind, tdpp) => {
            if (!this.client.running) return;
            let uri: Uri | undefined
            let pos: Position | undefined
            if (tdpp) {
                uri = this.client.client.protocol2CodeConverter.asUri(tdpp.textDocument.uri);
                pos = this.client.client.protocol2CodeConverter.asPosition(tdpp.position);
            }
            await this.handleInsertText(text, kind, uri, pos);
        },
        showDocument: async (show) => {
            if (!this.client.running) return;
            void this.revealEditorSelection(
                Uri.parse(show.uri),
                this.client.client.protocol2CodeConverter.asRange(show.selection)
            );
        },
    };

    constructor(private client: LeanClient, private leanDocs: DocumentSelector, private context: ExtensionContext) {
        this.updateStylesheet();
        this.subscriptions.push(
            this.client.restarting(async () => {
                this.clear();
            }),
            this.client.restarted(async () => {
                await this.autoOpen();
                // NOTE(WN): We do not re-send state such as diagnostics to the infoview here
                // because a restarted server will send those on its own.
            }),
            window.onDidChangeActiveTextEditor(() => this.sendPosition()),
            window.onDidChangeTextEditorSelection(() => this.sendPosition()),
            client.didSetLanguage(() => this.onLanguageChanged()),
            workspace.onDidChangeConfiguration(async (_e) => {
                // regression; changing the style needs a reload. :/
                this.updateStylesheet();
                await this.sendConfig();
            }),
            workspace.onDidChangeTextDocument(async (_e) => {
                await this.sendPosition();
            }),
            commands.registerTextEditorCommand('lean4.displayGoal', (editor) => this.openPreview(editor)),
            commands.registerTextEditorCommand('lean4.displayList', async (editor) => {
                await this.openPreview(editor);
                await this.webviewPanel?.api.requestedAction({kind: 'toggleAllMessages'});
            }),
            commands.registerTextEditorCommand('lean4.infoView.copyToComment',
                () => this.webviewPanel?.api.requestedAction({kind: 'copyToComment'})),
            commands.registerCommand('lean4.infoView.toggleUpdating', () =>
                this.webviewPanel?.api.requestedAction({kind: 'togglePaused'})),
            commands.registerTextEditorCommand('lean4.infoView.toggleStickyPosition',
                () => this.webviewPanel?.api.requestedAction({kind: 'togglePin'})),
        );
        if (this.client.isStarted()) {
            void this.autoOpen();
        }
    }

    dispose(): void {
        for (const s of this.subscriptions) { s.dispose(); }
    }

    private updateStylesheet() {
        const fontFamily =
            workspace.getConfiguration('editor').get<string>('fontFamily').replace(/['"]/g, '');
        const fontCodeCSS = `
            .font-code {
                font-family: ${fontFamily};
                font-size: ${workspace.getConfiguration('editor').get('fontSize')}px;
            }
        `;
        const configCSS = getInfoViewStyle();
        this.stylesheet = fontCodeCSS + configCSS;
    }

    private async autoOpen() {
        if (!this.webviewPanel && !this.autoOpened && getInfoViewAutoOpen() && window.activeTextEditor) {
            // only auto-open for lean files, not for markdown.
            if (languages.match(this.leanDocs, window.activeTextEditor.document)) {
                // remember we've auto opened during this session so if user closes it it remains closed.
                this.autoOpened = true;
                await this.openPreview(window.activeTextEditor);
            }
        }
    }

    private async openPreview(editor: TextEditor) {
        let column = editor ? editor.viewColumn + 1 : ViewColumn.Two;
        if (column === 4) { column = ViewColumn.Three; }
        if (this.webviewPanel) {
            this.webviewPanel.reveal(column, true);
        } else {
            const webviewPanel = window.createWebviewPanel('lean4', 'Lean Infoview',
                { viewColumn: column, preserveFocus: true },
                {
                    enableFindWidget: true,
                    retainContextWhenHidden: true,
                    enableScripts: true,
                    enableCommandUris: true,
                }) as WebviewPanel & {rpc: Rpc, api: InfoviewApi};
            webviewPanel.rpc = new Rpc(m => webviewPanel.webview.postMessage(m));
            webviewPanel.rpc.register(this.editorApi);
            webviewPanel.webview.onDidReceiveMessage(m => webviewPanel.rpc.messageReceived(m))
            webviewPanel.api = webviewPanel.rpc.getApi();
            webviewPanel.onDidDispose(() => {
                this.webviewPanel = undefined;
            });
            this.webviewPanel = webviewPanel;
            this.clear();
        }
        // The infoview listens for server notifications such as diagnostics passively,
        // so when it is first started we must re-send those as if the server did.
        await this.sendPosition();
        await this.sendConfig();
        await this.sendDiagnostics();
        await this.sendProgress();
    }

    private clear() {
        if (this.webviewPanel){
            this.webviewPanel.webview.html = this.initialHtml();
        }
    }

    private async sendConfig() {
       await this.webviewPanel?.api.changedInfoviewConfig({
           infoViewTacticStateFilters: getInfoViewTacticStateFilters(),
           filterIndex: getInfoViewFilterIndex(),
           infoViewAllErrorsOnLine: getInfoViewAllErrorsOnLine(),
           infoViewAutoOpenShowGoal: getInfoViewAutoOpenShowGoal(),
       });
    }

    private async sendDiagnostics() {
        if (!this.webviewPanel || !this.client.running) return;
        this.client.client.diagnostics?.forEach(async (uri, diags) => {
            const params: PublishDiagnosticsParams = {
                uri: this.client.client.code2ProtocolConverter.asUri(uri),
                diagnostics: this.client.client.code2ProtocolConverter.asDiagnostics(diags as Diagnostic[]),
            };
            await this.webviewPanel.api.gotServerNotification('textDocument/publishDiagnostics', params);
        });
    }

    private async sendProgress() {
        if (!this.webviewPanel || !this.client.running) return;
        for (const [uri, processing] of this.client.progress) {
            const params: LeanFileProgressParams = {
                textDocument: {
                    uri: this.client.client.code2ProtocolConverter.asUri(uri),
                    version: 0, // HACK: The infoview ignores this
                },
                processing,
            };
            await this.webviewPanel.api.gotServerNotification('$/lean/fileProgress', params);
        }
    }

    private onLanguageChanged() {
        void this.autoOpen();
    }

    private async sendPosition() {
        if (!window.activeTextEditor || !languages.match(this.leanDocs, window.activeTextEditor.document)) { return null; }
        void this.autoOpen();
        const uri = window.activeTextEditor.document.uri;
        const selection = window.activeTextEditor.selection;
        await this.webviewPanel?.api.changedCursorLocation({
            uri: uri.toString(),
            range: {
                start: selection.start,
                end: selection.end
            }
        });
    }

    private async revealEditorSelection(uri: Uri, selection?: Range) {
        let editor: TextEditor = null;
        for (const e of window.visibleTextEditors) {
            if (e.document.uri.toString() === uri.toString()) {
                editor = e;
                break;
            }
        }
        if (!editor) {
            const c = window.activeTextEditor ? window.activeTextEditor.viewColumn : ViewColumn.One;
            editor = await window.showTextDocument(uri, { viewColumn: c, preserveFocus: false });
        }
        if (selection !== undefined) {
            editor.revealRange(selection, TextEditorRevealType.InCenterIfOutsideViewport);
            editor.selection = new Selection(selection.start, selection.end);
        }
    }

    private async handleInsertText(text: string, kind: TextInsertKind, uri?: Uri, pos?: Position) {
        let editor: TextEditor | undefined
        if (uri) {
           editor = window.visibleTextEditors.find(e => e.document.uri === uri);
        } else {
            editor = window.activeTextEditor;
            if (!editor) { // sometimes activeTextEditor is null.
                editor = window.visibleTextEditors[0];
            }
        }
        if (!editor) return;
        pos = pos ? pos : editor.selection.active;
        if (kind === 'above') {
            // in this case, assume that we actually want to insert at the same
            // indentation level as the neighboring text
            const prev_line = editor.document.lineAt(pos.line - 1);
            const spaces = prev_line.firstNonWhitespaceCharacterIndex;
            const margin_str = [...Array(spaces).keys()].map(x => ' ').join('');

            let new_command = text.replace(/\n/g, '\n' + margin_str);
            new_command = `\n${margin_str}${new_command}`;

            await editor.edit((builder) => {
                builder.insert(prev_line.range.end, new_command);
            });
            editor.selection = new Selection(pos.line, spaces, pos.line, spaces);
        } else {
            await editor.edit((builder) => {
                builder.insert(pos, text);
            });
            editor.selection = new Selection(pos, pos)
        }
    }

    private getMediaPath(mediaFile: string): string {
        return this.webviewPanel?.webview.asWebviewUri(
            Uri.file(join(this.context.extensionPath, 'media', mediaFile))).toString();
    }

    private initialHtml() {
        return `
            <!DOCTYPE html>
            <html>
            <head>
                <meta charset="UTF-8" />
                <meta http-equiv="Content-type" content="text/html;charset=utf-8">
                <title>Infoview</title>
                <style>${this.stylesheet}</style>
            </head>
            <body>
                <div id="react_root"></div>
                <script src="${this.getMediaPath('webview.js')}"></script>
            </body>
            </html>`
    }
}<|MERGE_RESOLUTION|>--- conflicted
+++ resolved
@@ -19,11 +19,7 @@
     private subscriptions: Disposable[] = [];
 
     private stylesheet: string = '';
-<<<<<<< HEAD
-    private autoOpened: boolean;
-=======
     private autoOpened: boolean = false;
->>>>>>> 417dd6ef
 
     // Subscriptions are counted and only disposed when count === 0.
     private serverNotifSubscriptions: Map<string, [number, Disposable]> = new Map();
