--- conflicted
+++ resolved
@@ -141,17 +141,11 @@
 }
 
 export function Info(props: InfoProps) {
-<<<<<<< HEAD
-    const {setPaused, onPin, isCursor, isPinned} = props;
-    const {loc, isLoading:loading, isUpdating:updating, isPaused: paused, error:updateError, goalState, widget, messages, forceUpdate} = useInfo(props);
-    const config    = React.useContext(ConfigContext);
-=======
     const {isCursor, isPinned, onPin} = props;
 
     const [isPaused, setPaused] = React.useState<boolean>(false);
     const isCurrentlyPaused = React.useRef<boolean>();
     isCurrentlyPaused.current = isPaused;
->>>>>>> 7cce267e
 
     const stateRef = React.useRef<InfoState>({loc: null, loading: true, messages: [], triggerUpdate: () => {}});
     const newState = infoState(isPaused, (isPaused && stateRef.current.loc) || props.loc);
@@ -211,9 +205,6 @@
                         </div> }
                 </div>
                 <div>
-<<<<<<< HEAD
-                    <Widget widget={widget} fileName={loc.file_name} />
-=======
                     { (widget || goalState) &&
                         <Details open>
                             <summary>
@@ -235,7 +226,6 @@
                                 <Messages messages={messages}/>
                             </div>
                         </Details> }
->>>>>>> 7cce267e
                 </div>
                 {nothingToShow && (
                     loading ? 'Loading...' :
