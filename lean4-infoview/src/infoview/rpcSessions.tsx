--- conflicted
+++ resolved
@@ -251,17 +251,13 @@
 
     ensureAllSessionsClosed() {
         this.#connected.forEach(rs => rs.dispose())
-<<<<<<< HEAD
-        this.#connecting.forEach(fut => fut.then(rs => rs.dispose()))
+        this.#connecting.forEach(fut => fut.then(rs => rs?.dispose()))
         this.#connected.clear()
         this.#connecting.clear()
     }
 
     dispose() {
         this.ensureAllSessionsClosed();
-=======
-        this.#connecting.forEach(fut => fut.then(rs => rs?.dispose()))
->>>>>>> 5a5ca373
     }
 }
 
