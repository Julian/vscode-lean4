--- conflicted
+++ resolved
@@ -124,11 +124,6 @@
     const hasGoals = status !== 'error' && goals;
     const hasTermGoal = status !== 'error' && termGoal;
     const hasMessages = status !== 'error' && messages.length !== 0;
-<<<<<<< HEAD
-    const filterClasses = 'link pointer mh2 dim codicon fr ' + (reverseOrder ? 'codicon-arrow-up' : 'codicon-arrow-down');
-    const sortButton = <a className={filterClasses} onClick={e => { setReverseOrder(!reverseOrder); }} title="reverse list"/>
-    return (/* Adding {' '} to manage string literals properly: https://reactjs.org/docs/jsx-in-depth.html#string-literals-1 */
-=======
     const sortClasses = 'link pointer mh2 dim codicon fr ' + (goalFilters.reverse ? 'codicon-arrow-up' : 'codicon-arrow-down');
     const sortButton = <a className={sortClasses} title="reverse list" onClick={e => {
         setGoalFilters(s => {
@@ -165,9 +160,8 @@
         <WithTooltipOnHover tooltipContent={() => {return filterMenu}}>
             <a className={'link pointer mh2 dim codicon ' + ((!goalFilters.isInstance || !goalFilters.isType || !goalFilters.isHiddenAssumption) ? 'codicon-filter-filled': 'codicon-filter')}/>
         </WithTooltipOnHover></span>
-
+    /* Adding {' '} to manage string literals properly: https://reactjs.org/docs/jsx-in-depth.html#string-literals-1 */
     return (
->>>>>>> 0a3591d4
     <Details initiallyOpen>
         <InfoStatusBar {...props} triggerUpdate={triggerDisplayUpdate} isPaused={isPaused} setPaused={setPaused} copyGoalToComment={copyGoalToComment} />
         <div className="ml1">
