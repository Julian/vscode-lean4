import * as React from 'react';
import type { Location } from 'vscode-languageserver-protocol';

import { Goals as GoalsUi, Goal as GoalUi, goalsToString, GoalFilterState } from './goals';
import { basename, DocumentPosition, RangeHelpers, useEvent, usePausableState } from './util';
import { Details } from './collapsing';
import { EditorContext, ProgressContext, RpcContext, VersionContext } from './contexts';
import { MessagesList, useMessagesFor } from './messages';
import { getInteractiveGoals, getInteractiveTermGoal, InteractiveDiagnostic, InteractiveGoal, InteractiveGoals } from './rpcInterface';
import { updatePlainGoals, updateTermGoal } from './goalCompat';
import { WithTooltipOnHover } from './tooltips'

type InfoStatus = 'loading' | 'updating' | 'error' | 'ready';
type InfoKind = 'cursor' | 'pin';

interface InfoPinnable {
    kind: InfoKind;
    /** Takes an argument for caching reasons, but should only ever (un)pin itself. */
    onPin: (pos: DocumentPosition) => void;
}

interface InfoStatusBarProps extends InfoPinnable {
    pos: DocumentPosition;
    status: InfoStatus;
    isPaused: boolean;
    copyGoalToComment?: () => void;
    setPaused: (p: boolean) => void;
    triggerUpdate: () => Promise<void>;
}

export function InfoStatusBar(props: InfoStatusBarProps) {
    const { kind, onPin, status, pos, isPaused, copyGoalToComment, setPaused, triggerUpdate } = props;

    const ec = React.useContext(EditorContext);

    const statusColTable: {[T in InfoStatus]: string} = {
        'loading': 'gold ',
        'updating': 'gold ',
        'error': 'dark-red ',
        'ready': '',
    }
    const statusColor = statusColTable[status];
    const locationString = `${basename(pos.uri)}:${pos.line+1}:${pos.character}`;
    const isPinned = kind === 'pin';

    return (
    <summary style={{transition: 'color 0.5s ease'}} className={'mv2 pointer ' + statusColor}>
        {locationString}
        {isPinned && !isPaused && ' (pinned)'}
        {!isPinned && isPaused && ' (paused)'}
        {isPinned && isPaused && ' (pinned and paused)'}
        <span className="fr">
            {copyGoalToComment &&
                <a className="link pointer mh2 dim codicon codicon-quote"
                   data-id="copy-goal-to-comment"
                   onClick={e => { e.preventDefault(); copyGoalToComment(); }}
                   title="copy state to comment" />}
            {isPinned &&
                <a className="link pointer mh2 dim codicon codicon-go-to-file"
                   onClick={e => { e.preventDefault(); void ec.revealPosition(pos); }}
                   title="reveal file location" />}
            <a className={'link pointer mh2 dim codicon ' + (isPinned ? 'codicon-pinned ' : 'codicon-pin ')}
                onClick={e => { e.preventDefault(); onPin(pos); }}
                title={isPinned ? 'unpin' : 'pin'} />
            <a className={'link pointer mh2 dim codicon ' + (isPaused ? 'codicon-debug-continue ' : 'codicon-debug-pause ')}
               onClick={e => { e.preventDefault(); setPaused(!isPaused); }}
               title={isPaused ? 'continue updating' : 'pause updating'} />
            <a className="link pointer mh2 dim codicon codicon-refresh"
               onClick={e => { e.preventDefault(); void triggerUpdate(); }}
               title="update"/>
        </span>
    </summary>
    );
}

interface InfoDisplayProps extends InfoPinnable {
    pos: DocumentPosition;
    status: InfoStatus;
    messages: InteractiveDiagnostic[];
    goals?: InteractiveGoals;
    termGoal?: InteractiveGoal;
    error?: string;
    triggerUpdate: () => Promise<void>;
}

/** Displays goal state and messages. Can be paused. */
export function InfoDisplay(props0: InfoDisplayProps) {
    // Used to update the paused state once if a display update is triggered
    const [shouldRefresh, setShouldRefresh] = React.useState<boolean>(false);
    const [isPaused, setPaused, props, propsRef] = usePausableState(false, props0);
    if (shouldRefresh) {
        propsRef.current = props0;
        setShouldRefresh(false);
    }
    const triggerDisplayUpdate = async () => {
        await props0.triggerUpdate();
        setShouldRefresh(true);
    };
    const [goalFilters, setGoalFilters] = React.useState<GoalFilterState>({ reverse: false, isType: true, isInstance: true, isHiddenAssumption: true});

    const {kind, pos, status, messages, goals, termGoal, error} = props;

    const ec = React.useContext(EditorContext);
    let copyGoalToComment: (() => void) | undefined
    if (goals) copyGoalToComment = () => void ec.copyToComment(goalsToString(goals));

    // If we are the cursor infoview, then we should subscribe to
    // some commands from the editor extension
    const isCursor = kind === 'cursor';
    useEvent(ec.events.requestedAction, act => {
        if (!isCursor) return;
        if (act.kind !== 'copyToComment') return;
        if (copyGoalToComment) copyGoalToComment();
    }, [goals]);
    useEvent(ec.events.requestedAction, act => {
        if (!isCursor) return;
        if (act.kind !== 'togglePaused') return;
        setPaused(isPaused => !isPaused);
    });

    const nothingToShow = !error && !goals && !termGoal && messages.length === 0;

    const hasError = status === 'error' && error;
    const hasGoals = status !== 'error' && goals;
    const hasTermGoal = status !== 'error' && termGoal;
    const hasMessages = status !== 'error' && messages.length !== 0;
    const sortClasses = 'link pointer mh2 dim codicon fr ' + (goalFilters.reverse ? 'codicon-arrow-up ' : 'codicon-arrow-down ');
    const sortButton = <a className={sortClasses} title="reverse list" onClick={e => {
        setGoalFilters(s => {
            return { ...s, reverse: !s.reverse }
        } ); }
    } />

    const filterMenu = <span>
        <a className='link pointer popup-menu' onClick={e => {
            setGoalFilters(s => {
                return { ...s, isType: !s.isType }
            } ); }}>
                <span className={'popup-menu-icon codicon ' + (goalFilters.isType ? 'codicon-check ' : 'codicon-blank ')}>&nbsp;</span>
                <span className='popup-menu-text '>types</span>
        </a>
        <br/>
        <a className='link pointer popup-menu' onClick={e => {
            setGoalFilters(s => {
                return { ...s, isInstance: !s.isInstance }
            } ); }}>
                <span className={'popup-menu-icon codicon ' + (goalFilters.isInstance ? 'codicon-check ' : 'codicon-blank ')}>&nbsp;</span>
                <span className='popup-menu-text '>instances</span>
        </a>
        <br/>
        <a className='link pointer popup-menu' onClick={e => {
            setGoalFilters(s => {
                return { ...s, isHiddenAssumption: !s.isHiddenAssumption }
            } ); }}>
                <span className={'popup-menu-icon codicon ' + (goalFilters.isHiddenAssumption ? 'codicon-check ' : 'codicon-blank ')}>&nbsp;</span>
                <span className='popup-menu-text '>hidden assumptions</span>
        </a>
    </span>
    const filterButton = <span className='fr'>
        <WithTooltipOnHover mkTooltipContent={() => {return filterMenu}}>
            <a className={'link pointer mh2 dim codicon ' + ((!goalFilters.isInstance || !goalFilters.isType || !goalFilters.isHiddenAssumption) ? 'codicon-filter-filled ': 'codicon-filter ')}/>
        </WithTooltipOnHover></span>
    /* Adding {' '} to manage string literals properly: https://reactjs.org/docs/jsx-in-depth.html#string-literals-1 */
    return (
    <Details initiallyOpen>
        <InfoStatusBar {...props} triggerUpdate={triggerDisplayUpdate} isPaused={isPaused} setPaused={setPaused} copyGoalToComment={copyGoalToComment} />
        <div className="ml1">
            {hasError &&
                <div className="error">
<<<<<<< HEAD
                    Error updating:{' '}{error}.
                    <a className="link pointer dim" onClick={e => { e.preventDefault(); void triggerDisplayUpdate(); }}>{' '}Try again.</a>
=======
                    Error updating: {error}.
                    <a className="link pointer dim" onClick={e => { e.preventDefault(); void triggerDisplayUpdate(); }}> Try again.</a>
>>>>>>> 33bc803c
                </div>}
            <div style={{display: hasGoals ? 'block' : 'none'}}>
                <Details initiallyOpen>
                    <summary className="mv2 pointer">
                        Tactic state {sortButton} {filterButton}
                    </summary>
                    <div className='ml1'>
                        {hasGoals && <GoalsUi pos={pos} goals={goals} filter={goalFilters} />}
                    </div>
                </Details>
            </div>
            <div style={{display: hasTermGoal ? 'block' : 'none'}}>
                <Details initiallyOpen>
                    <summary className="mv2 pointer">
                        Expected type {sortButton} {filterButton}
                    </summary>
                    <div className='ml1'>
                        {hasTermGoal && <GoalUi pos={pos} goal={termGoal} filter={goalFilters} />}
                    </div>
                </Details>
            </div>
            <div style={{display: hasMessages ? 'block' : 'none'}}>
                <Details initiallyOpen>
                    <summary className="mv2 pointer">
                        Messages ({messages.length})
                    </summary>
                    <div className="ml1">
                        <MessagesList uri={pos.uri} messages={messages} />
                    </div>
                </Details>
            </div>
            {nothingToShow && (
                isPaused ?
                    /* Adding {' '} to manage string literals properly: https://reactjs.org/docs/jsx-in-depth.html#string-literals-1 */
                    <span>Updating is paused.{' '}
                        <a className="link pointer dim" onClick={e => { e.preventDefault(); void triggerDisplayUpdate(); }}>Refresh</a>
                        {' '}or <a className="link pointer dim" onClick={e => { e.preventDefault(); setPaused(false); }}>resume updating</a>
                        {' '}to see information.
                    </span> :
                    'No info found.')}
        </div>
    </Details>
    );
}

function useIsProcessingAt(p: DocumentPosition): boolean {
    const allProgress = React.useContext(ProgressContext);
    const processing = allProgress.get(p.uri);
    if (!processing) return false;
    return processing.some(i => RangeHelpers.contains(i.range, p));
}

/**
 * returns function that triggers `cb`
 * - but only `ms` milliseconds after the first call
 * - and not more often than once every `ms` milliseconds
 */
function useDelayedThrottled(ms: number, cb: () => Promise<void>): () => Promise<void> {
    const waiting = React.useRef<boolean>(false);
    const callbackRef = React.useRef<() => Promise<void>>();
    callbackRef.current = cb;
    return async () => {
        if (!waiting.current) {
            waiting.current = true;
            const promise = new Promise((resolved, rejected) => {
                setTimeout(() => {
                    waiting.current = false;
                    if (callbackRef.current) callbackRef.current().then(resolved, rejected);
                }, ms);
            });
            await promise;
        }
    };
}

/**
 * Note: in the cursor view, we have to keep the cursor position as part of the component state
 * to avoid flickering when the cursor moved. Otherwise, the component is re-initialised and the
 * goal states reset to `undefined` on cursor moves.
 */
export type InfoProps = InfoPinnable & { pos?: DocumentPosition };

/** Fetches info from the server and renders an {@link InfoDisplay}. */
export function Info(props: InfoProps) {
    const ec = React.useContext(EditorContext);

    // Note: `kind` may not change throughout the lifetime of an `Info` component,
    // otherwise the hooks will differ.
    const pos = props.kind === 'cursor' ?
        (() => {
            // eslint-disable-next-line @typescript-eslint/no-non-null-assertion
            const [curLoc, setCurLoc] = React.useState<Location>(ec.events.changedCursorLocation.current!);
            useEvent(ec.events.changedCursorLocation, loc => loc && setCurLoc(loc), []);
            return { uri: curLoc.uri, ...curLoc.range.start };
        })()
        : props.pos;

    return (
        <InfoAux {...props} pos={pos} />
    );
}

function InfoAux(props: InfoProps) {
    const ec = React.useContext(EditorContext)
    const sv = React.useContext(VersionContext)
    const rs = React.useContext(RpcContext);

    // eslint-disable-next-line @typescript-eslint/no-non-null-assertion
    const pos = props.pos!;

    const [status, setStatus] = React.useState<InfoStatus>('loading');
    const [goals, setGoals] = React.useState<InteractiveGoals>();
    const [termGoal, setTermGoal] = React.useState<InteractiveGoal>();
    const [error, setError] = React.useState<string>();

    const messages = useMessagesFor(pos);
    const serverIsProcessing = useIsProcessingAt(pos);

    // We encapsulate `InfoDisplay` props in a single piece of state for atomicity, in particular
    // to avoid displaying a new position before the server has sent us all the goal state there.
    const mkDisplayProps = () => ({ ...props, pos, goals, termGoal, error });
    const [displayProps, setDisplayProps] = React.useState(mkDisplayProps());
    const [shouldUpdateDisplay, setShouldUpdateDisplay] = React.useState(false);
    if (shouldUpdateDisplay) {
        setDisplayProps(mkDisplayProps());
        setShouldUpdateDisplay(false);
    }

    const triggerUpdate = useDelayedThrottled(serverIsProcessing ? 500 : 50, async () => {
        setStatus('updating');

        let allReq
        if (sv?.hasWidgetsV1()) {
            // Start both goal requests before awaiting them.
            const goalsReq = getInteractiveGoals(rs, pos);
            const termGoalReq = getInteractiveTermGoal(rs, pos);
            allReq = Promise.all([goalsReq, termGoalReq]);
        } else {
            const goalsReq = ec.requestPlainGoal(pos).then(gs => {
                if (gs) return updatePlainGoals(gs)
                else return undefined
            })
            const termGoalReq = ec.requestPlainTermGoal(pos).then(g => {
                if (g) return updateTermGoal(g)
                else return undefined
            }).catch(() => undefined) // ignore error on Lean version that don't support term goals yet
            allReq = Promise.all([goalsReq, termGoalReq]);
        }

        function onError(err: any) {
            const errS = typeof err === 'string' ? err : JSON.stringify(err);
            // we need to check if this value is empty or not, because maybe we are assigning
            // a message error with an empty error
            if (errS === '{}' || errS === undefined) {
                setError(undefined);
            }
            else {
                setError(`Error fetching goals: ${errS}`);
                setStatus('error');
            }
        }

        try {
            // NB: it is important to await both reqs at once, otherwise
            // if both throw then one exception becomes unhandled.
            const [goals, termGoal] = await allReq;
            setGoals(goals);
            setTermGoal(termGoal);
            setStatus('ready');
        } catch (err: any) {
            if (err?.code === -32801) {
                // Document has been changed since we made the request, try again
                void triggerUpdate();
                return;
            } else { onError(err); }
        }
        setShouldUpdateDisplay(true);
    });

    React.useEffect(() => void triggerUpdate(), [pos.uri, pos.line, pos.character, serverIsProcessing]);

    return (
        <InfoDisplay {...displayProps} status={status} messages={messages} triggerUpdate={triggerUpdate} />
    );
}<|MERGE_RESOLUTION|>--- conflicted
+++ resolved
@@ -167,13 +167,8 @@
         <div className="ml1">
             {hasError &&
                 <div className="error">
-<<<<<<< HEAD
                     Error updating:{' '}{error}.
                     <a className="link pointer dim" onClick={e => { e.preventDefault(); void triggerDisplayUpdate(); }}>{' '}Try again.</a>
-=======
-                    Error updating: {error}.
-                    <a className="link pointer dim" onClick={e => { e.preventDefault(); void triggerDisplayUpdate(); }}> Try again.</a>
->>>>>>> 33bc803c
                 </div>}
             <div style={{display: hasGoals ? 'block' : 'none'}}>
                 <Details initiallyOpen>
