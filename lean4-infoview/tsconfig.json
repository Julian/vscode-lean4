{
  "compilerOptions": {
    /* Code generation */
    "target": "ES2021",
    "module": "ES6",
    "lib": [
      "dom",
      "dom.iterable",
      "ES2021"
    ],
    "allowJs": true,
    "jsx": "react-jsx",
    "esModuleInterop": true,

    /* Type-checking */
    "strict": true,
    "noFallthroughCasesInSwitch": true,
    "skipLibCheck": true,

    /* Module resolution */
    "moduleResolution": "node",
    "allowSyntheticDefaultImports": true,
    "forceConsistentCasingInFileNames": true,

    /* Output */
    "composite": true,
    "rootDir": "src/",
    "outDir": "dist/",
    "declaration": true,
<<<<<<< HEAD
    "sourceMap": true
=======
    "sourceMap": true,
>>>>>>> 6510b324
  },

  "include": ["src/**/*"],
}<|MERGE_RESOLUTION|>--- conflicted
+++ resolved
@@ -27,11 +27,7 @@
     "rootDir": "src/",
     "outDir": "dist/",
     "declaration": true,
-<<<<<<< HEAD
-    "sourceMap": true
-=======
     "sourceMap": true,
->>>>>>> 6510b324
   },
 
   "include": ["src/**/*"],
