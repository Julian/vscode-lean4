import { readFileSync } from 'fs';
import { InfoResponse, Message, Connection } from 'lean-client-js-node';
import { basename, join } from 'path';
import {
    commands, Disposable, DocumentSelector,
    ExtensionContext, languages, Position, Range,
    Selection, StatusBarAlignment, StatusBarItem, TextEditor,
    TextEditorDecorationType, TextEditorRevealType,
    Uri, ViewColumn, WebviewPanel, window, workspace,
} from 'vscode';
import { Server } from './server';
import { DisplayMode, WidgetEventMessage, ToInfoviewMessage, InfoProps, ServerStatus, FromInfoviewMessage, InfoViewState, Location, Config, InsertTextMessage, ServerRequestMessage } from './typings'
import { StaticServer } from './staticserver';

export class InfoProvider implements Disposable {
    /** Instance of the panel. */
    private webviewPanel: WebviewPanel;
    private proxyConnection: Connection;
    private subscriptions: Disposable[] = [];

    private displayMode: DisplayMode = DisplayMode.AllMessage;

    private statusBarItem: StatusBarItem;
    private statusShown: boolean = false;

    private started: boolean = false;
    private stopped: boolean = false;
    private stickyPosition: boolean = false;
    private curFileName: string = null;
    private curPosition: Position = null;
    private stylesheet: string = null;

    private messageFormatters: ((text: string, msg: Message) => string)[] = [];

    private hoverDecorationType: TextEditorDecorationType;
    private stickyDecorationType: TextEditorDecorationType;

    constructor(private server: Server, private leanDocs: DocumentSelector, private context: ExtensionContext, private staticServer: StaticServer) {

        this.statusBarItem = window.createStatusBarItem(StatusBarAlignment.Right, 1000);

        this.hoverDecorationType = window.createTextEditorDecorationType({
            backgroundColor: 'red', // make configurable?
            border: '3px solid red',
        });
        this.stickyDecorationType = window.createTextEditorDecorationType({
            backgroundColor: 'blue', // make configurable?
            border: '3px solid blue',
        });
        this.updateStylesheet();
        this.proxyConnection = (this.server as any).makeProxyConnection(); // see defn below.
        this.subscriptions.push(
            this.server.restarted.on(() => {
                this.autoOpen();
            }),
            window.onDidChangeActiveTextEditor(() => this.updatePosition(false)),
            window.onDidChangeTextEditorSelection(() => this.updatePosition(false)),
            workspace.onDidChangeConfiguration((e) => {
                // regression; changing the style needs a reload. :/
                this.updateStylesheet();
                this.sendConfig();
                if (!workspace.getConfiguration('lean').get('typeInStatusBar') && this.statusShown) {
                    this.statusBarItem.hide();
                    this.statusShown = false;
                }
            }),
            workspace.onDidChangeTextDocument((e) => {
                if (this.stickyPosition && this.curPosition != null &&
                    e.document.fileName === this.curFileName) {
                    // stupid cursor math that should be in the vscode API
                    let newPosition = this.curPosition;
                    for (const chg of e.contentChanges) {
                        if (newPosition.isAfterOrEqual(chg.range.start)) {
                            let lines = 0;
                            for (const c of chg.text) if (c === '\n') lines++;
                            newPosition = new Position(
                                chg.range.start.line + Math.max(0, newPosition.line - chg.range.end.line) + lines,
                                newPosition.line > chg.range.end.line ?
                                    newPosition.character :
                                lines === 0 ?
                                    chg.range.start.character + Math.max(0, newPosition.character - chg.range.end.character) + chg.text.length :
                                9999 // too lazy to get column positioning right, and end of the line is a good place
                            );
                        }
                    }
                    newPosition = e.document.validatePosition(newPosition);
                    this.updatePosition(false, newPosition);
                    for (const editor of window.visibleTextEditors) {
                        if (editor.document.fileName === this.curFileName) {
                            editor.setDecorations(this.stickyDecorationType, [new Range(newPosition, newPosition)]);
                        }
                    }

                }
            }),
            commands.registerCommand('_lean.revealPosition', this.revealEditorPosition.bind(this)),
            // commands.registerCommand('_lean.infoView.pause', () => {
            //     this.stopUpdating();
            // }),
            // commands.registerCommand('_lean.infoView.continue', () => {
            //     this.setMode(this.displayMode);
            // }),
            commands.registerTextEditorCommand('lean.displayGoal', (editor) => {
                // this.setMode(DisplayMode.OnlyState);
                this.openPreview(editor);
            }),
            commands.registerTextEditorCommand('lean.displayList', (editor) => {
                // this.setMode(DisplayMode.AllMessage);
                this.openPreview(editor);
            }),
<<<<<<< HEAD
            // commands.registerTextEditorCommand('lean.infoView.displayGoal', (editor) => {
            //     this.setMode(DisplayMode.OnlyState);
            // }),
            // commands.registerTextEditorCommand('lean.infoView.displayList', (editor) => {
            //     this.setMode(DisplayMode.AllMessage);
            // }),
            // commands.registerTextEditorCommand('lean.infoView.copyToComment',
            //     (editor) => this.copyToComment(editor)),
            // commands.registerTextEditorCommand('lean.infoView.toggleUpdating', (editor) => {
            //     if (this.stopped) {
            //         this.setMode(this.displayMode);
            //     } else {
            //         this.stopUpdating();
            //     }
            // }),
            this.proxyConnection,
            this.proxyConnection.error.on(e =>
                this.postMessage({
                    command: 'server_error',
                    payload: JSON.stringify(e)
                })
            ),
            this.proxyConnection.jsonMessage.on(e =>
                this.postMessage({
                    command: 'server_event',
                    payload: JSON.stringify(e)
                })
            ),
=======
            commands.registerCommand('lean.infoView.displayGoal', () => {
                this.setMode(DisplayMode.OnlyState);
            }),
            commands.registerCommand('lean.infoView.displayList', () => {
                this.setMode(DisplayMode.AllMessage);
            }),
            commands.registerTextEditorCommand('lean.infoView.copyToComment',
                (editor) => this.copyToComment(editor)),
            commands.registerCommand('lean.infoView.toggleUpdating', () => {
                if (this.stopped) {
                    this.setMode(this.displayMode);
                } else {
                    this.stopUpdating();
                }
            }),
            commands.registerTextEditorCommand('lean.infoView.toggleStickyPosition', (editor) => {
                if (this.stickyPosition) {
                    this.stickyPosition = false;
                    for (const ed of window.visibleTextEditors) {
                        if (ed.document.languageId === 'lean') {
                            ed.setDecorations(this.stickyDecorationType, []);
                        }
                    }
                    this.updatePosition(false);
                } else {
                    this.stickyPosition = true;
                    const pos = editor.selection.active;
                    editor.setDecorations(this.stickyDecorationType, [new Range(pos, pos)]);
                    this.updatePosition(false, pos);
                }
            }),
>>>>>>> d3a41bbb
        );
        if (this.server.alive()) {
            this.autoOpen();
        }
    }

    dispose() {
        for (const s of this.subscriptions) { s.dispose(); }
    }

    addMessageFormatter(f: (text: string, msg: Message) => string) {
        this.messageFormatters.push(f);
    }

    private updateStylesheet() {
        const css = this.context.asAbsolutePath(join('media', 'infoview.css'));
        const fontFamily =
            // eslint-disable-next-line @typescript-eslint/no-unnecessary-type-assertion
            (workspace.getConfiguration('editor').get('fontFamily') as string).
                replace(/['"]/g, '');
        const styleSheetOld = readFileSync(css, 'utf-8');
        const fontCodeCSS = `
            .font-code {
                font-family: ${fontFamily};
                font-size: ${workspace.getConfiguration('editor').get('fontSize')}px;
            }
        `;
        const configCSS = workspace.getConfiguration('lean').get('infoViewStyle');
        this.stylesheet = /* styleSheetOld + */ fontCodeCSS + configCSS;
    }

    private autoOpen() {
        if (!this.started && workspace.getConfiguration('lean').get('infoViewAutoOpen')) {
            this.started = true;
            this.setMode(
                workspace.getConfiguration('lean').get('infoViewAutoOpenShowGoal', true) ?
                    DisplayMode.OnlyState : DisplayMode.AllMessage);
            this.openPreview(window.activeTextEditor);
            this.updatePosition(false);
            this.sendConfig();
        }
    }

    private openPreview(editor: TextEditor) {
        let column = editor ? editor.viewColumn + 1 : ViewColumn.Two;
        if (column === 4) { column = ViewColumn.Three; }
        if (this.webviewPanel) {
            this.webviewPanel.reveal(column, true);
        } else {
            this.webviewPanel = window.createWebviewPanel('lean',
                this.displayMode === DisplayMode.OnlyState ? 'Lean Goal' : 'Lean Messages',
                { viewColumn: column, preserveFocus: true },
                {
                    enableFindWidget: true,
                    retainContextWhenHidden: true,
                    enableScripts: true,
                    enableCommandUris: true,
                });
            this.webviewPanel.webview.html = this.initialHtml();
            this.webviewPanel.onDidDispose(() => this.webviewPanel = null);
<<<<<<< HEAD
            this.webviewPanel.webview.onDidReceiveMessage((message) => this.handleMessage(message), undefined, this.subscriptions);
        }
    }
    /** Handle a message incoming from the webview. */
    private handleMessage(message: FromInfoviewMessage) {
        switch (message.command) {
            // case 'selectFilter':
            //     workspace.getConfiguration('lean').update('infoViewFilterIndex',
            //         message.filterId, true);
            //     // the workspace configuration change already forces a rerender
            //     return;
            // case 'hoverPosition':
            //     this.hoverEditorPosition(message.data[0], message.data[1], message.data[2],
            //         message.data[3], message.data[4]);
            //     return;
            // case 'stopHover':
            //     this.stopHover();
            //     return;
            case 'insert_text':
                this.handleInsertText(message);
                return;
            case 'server_request':
                this.handleServerRequest(message);
                return;
            case 'reveal':
                this.revealEditorPosition(Uri.parse(message.loc.file_name), message.loc.line, message.loc.column);
                return;
            // case 'widget_event':
            //     this.handleWidgetEvent(message);
            //     return;
            // case 'set_pin':
            //     this.pins.push({...message});
            //     return;
            // case 'unset_pin':
            //     this.pins.filter(x => !(
            //         x.file_name === message.file_name &&
            //         x.line === message.line &&
            //         x.column === message.column));
            //     return;
        }
    }
    private handleServerRequest(message: ServerRequestMessage) {
        const msg = JSON.parse(message.payload);
        this.proxyConnection.send(msg);
    }
    private async handleInsertText(message: InsertTextMessage) {
        const new_command = message.text;
        for (const editor of window.visibleTextEditors) {
            if (editor.document.fileName === message.loc.file_name) {
                const current_selection_range = editor.selection;
                const cursor_pos = current_selection_range.active;
                const prev_line = editor.document.lineAt(message.loc.line - 2);
                const spaces = prev_line.firstNonWhitespaceCharacterIndex;
                const margin_str = [...Array(spaces).keys()].map(x => ' ').join('');

                // [hack] for now, we assume that there is only ever one command per line
                // and that the command should be inserted on the line above this one.

                await editor.edit((builder) => {
                    builder.insert(
                        prev_line.range.end,
                        `\n${margin_str}${new_command}, `);
                });
                editor.selection = new Selection(message.loc.line, spaces, message.loc.line, spaces);
            }
=======
            this.webviewPanel.webview.onDidReceiveMessage((message) => {
                switch (message.command) {
                    case 'selectFilter':
                        workspace.getConfiguration('lean').update('infoViewFilterIndex',
                            message.filterId, true);
                        // the workspace configuration change already forces a rerender
                        return;
                    case 'hoverPosition':
                        this.hoverEditorPosition(message.data[0], message.data[1], message.data[2],
                            message.data[3], message.data[4]);
                        return;
                    case 'stopHover':
                        this.stopHover();
                        return;
                }
            }, undefined, this.subscriptions);
            // Make the context key track when one of your webviews is focused
            this.webviewPanel.onDidChangeViewState(({ webviewPanel }) => {
                commands.executeCommand('setContext', 'infoViewFocused', webviewPanel.active);
            });
>>>>>>> d3a41bbb
        }
    }

    /** post a position message to the infoview. */
    private sendPosition() {
        this.postMessage({
            command: 'position',
            loc : {
                file_name: this.curFileName,
                line: this.curPosition.line + 1,
                column: this.curPosition.character,
            }
        });
    }
    private sendConfig() {
        this.postMessage({
            command: 'on_config_change',
            config: {
                infoViewTacticStateFilters: workspace.getConfiguration('lean').get('infoViewTacticStateFilters', []),
                filterIndex: workspace.getConfiguration('lean').get('infoViewFilterIndex', -1),
                infoViewAllErrorsOnLine: workspace.getConfiguration('lean').get('infoViewAllErrorsOnLine', false),
                displayMode: this.displayMode,
            },
        });
    }

    private setMode(mode: DisplayMode) {
        if (this.displayMode === mode && !this.stopped) { return; }
        this.displayMode = mode;
        if (this.webviewPanel) {
            this.webviewPanel.title = this.displayMode === DisplayMode.OnlyState ? 'Lean Goal' : 'Lean Messages';
        }
        this.stopped = false;
        this.updatePosition(true);
        this.sendConfig();
    }

    private async postMessage(msg: ToInfoviewMessage): Promise<boolean> {
        if (this.webviewPanel) {
            return this.webviewPanel.webview.postMessage(msg);
        } else {
            return false;
        }
    }

    private revealEditorPosition(uri: Uri, line: number, column: number) {
        for (const editor of window.visibleTextEditors) {
            if (editor.document.uri.toString() === uri.toString()) {
                const pos = new Position(line - 1, column);
                editor.revealRange(new Range(pos, pos), TextEditorRevealType.InCenterIfOutsideViewport);
                editor.selection = new Selection(pos, pos);
            }
        }
    }

    private hoverEditorPosition(uri: string, line: number, column: number,
        endLine: number, endColumn: number) {
        for (const editor of window.visibleTextEditors) {
            if (editor.document.uri.toString() === uri) {
                const pos = new Position(line - 1, column);
                const endPos = new Position(endLine - 1, endColumn);
                const range = new Range(pos, endPos);
                editor.setDecorations(this.hoverDecorationType, [range]);
            }
        }
    }

    private stopHover() {
        for (const editor of window.visibleTextEditors) {
            if (editor.document.languageId === 'lean') {
                editor.setDecorations(this.hoverDecorationType, []);
            }
        }
    }

    private changePosition(newStickyValue?: Position) {
        if (!window.activeTextEditor ||
            !languages.match(this.leanDocs, window.activeTextEditor.document)) {
            return;
        }

        const oldFileName = this.curFileName;
        const oldPosition = this.curPosition;

        if (newStickyValue) {
            this.curPosition = newStickyValue;
        } else if (!this.stickyPosition) {
            this.curFileName = window.activeTextEditor.document.fileName;
            this.curPosition = window.activeTextEditor.selection.active;
        }

        return (this.curFileName !== oldFileName || !this.curPosition.isEqual(oldPosition));
    }

<<<<<<< HEAD
    private updatePosition(forceRefresh: boolean) {
        const chPos = this.changePosition();
=======
    private async updatePosition(forceRefresh: boolean, newStickyValue?: Position) {
        if (this.stopped) { return; }

        const chPos = this.changePosition(newStickyValue);
>>>>>>> d3a41bbb
        if (!chPos && !forceRefresh) {
            return;
        }
        this.postMessage({
            command: 'position',
            loc: this.getLocation(),
        });
        // if (this.stopped) { return; }

        // const chPos = this.changePosition();
        // if (!chPos && !forceRefresh) {
        //     return;
        // }

        // // clear type in status bar item
        // this.statusBarItem.text = '';

        // /* updateTypeStatus is only called from the cases of the following switch-block, so pausing
        //    live-updates to the infoview (via this.stopped) also pauses the type status bar item */
        // switch (this.displayMode) {
        //     case DisplayMode.OnlyState:
        //         const chGoal = await this.updateGoal();
        //         if (chPos || chGoal || chMsg) {
        //             this.rerender();
        //         } else if (forceRefresh) {
        //             this.postMessage({ command: 'continue' });
        //         }
        //         break;

        //     case DisplayMode.AllMessage:
        //         if (workspace.getConfiguration('lean').get('typeInStatusBar')) {
        //             const info = await this.server.info(
        //                 this.curFileName, this.curPosition.line + 1, this.curPosition.character);
        //             this.updateTypeStatus(info);
        //         }
        //         if (forceRefresh || chMsg) {
        //             this.rerender();
        //         } else {
        //             this.sendPosition();
        //         }
        //         break;
        // }
    }

    private getLocation(): Location | null {
        if (this.curFileName === null || this.curPosition === null) {return null; }
        return {
            file_name: this.curFileName,
            line: this.curPosition.line + 1,
            column: this.curPosition.character
        };
    }

    private toInfoProps(l: Location, m: InfoResponse): InfoProps {
        const record: any = m.record;
        return {
            widget: record && record.widget ? JSON.stringify(record.widget) : undefined, // [note] there is a bug in vscode where the whole window will irrecoverably hang if the json depth is too high.
            goalState: record && record.state,
            ...l,
            location_name: `${Uri.file(l.file_name)}:${this.curPosition.line}:${this.curPosition.character}`,
            base_name: basename(l.file_name),
        }
    }

    private updateTypeStatus(info: InfoResponse) {
        if (!this.statusShown) {
            this.statusBarItem.show();
            this.statusShown = true;
        }
        if (info.record) {
            const name = info.record['full-id'] || info.record.text;
            if (name && !info.record.tactic_params) {
                this.statusBarItem.text = name + ' : ' + info.record.type;
            }
        }
    }

    private getMediaPath(mediaFile: string): string {
        // workaround for https://github.com/microsoft/vscode/issues/89038
        return this.staticServer.mkUri(join(this.context.extensionPath, 'media', mediaFile));
    }

    private initialHtml() {
        return `
            <!DOCTYPE html>
            <html>
            <head>
                <meta charset="UTF-8" />
                <meta http-equiv="Content-type" content="text/html;charset=utf-8">
                <title>Infoview</title>
                <style>${this.stylesheet}</style>
            </head>
            <body>
                <div id="react_root"></div>
                <script src="${this.getMediaPath('index.js')}"></script>
            </body>
            </html>`
    }

    // private async copyToComment(editor: TextEditor) {
    //     await editor.edit((builder) => {
    //         builder.insert(editor.selection.end.with({ character: 0 }).translate({ lineDelta: 1 }),
    //             '/-\n' + this.renderText() + '\n-/\n');
    //     });
    // }
    // private renderText(): string {
    //     const msgText = this.curMessages &&
    //         this.curMessages.map((m) =>
    //             `${basename(m.file_name)}:${m.pos_line}:${m.pos_col}: ${m.severity} ${m.caption}\n${m.text}`,
    //         ).join('\n');
    //     const goalText = this.curGoalState ? `Tactic State:\n${this.curGoalState}\n` : '';
    //     return goalText + msgText;
    // }
}<|MERGE_RESOLUTION|>--- conflicted
+++ resolved
@@ -9,7 +9,7 @@
     Uri, ViewColumn, WebviewPanel, window, workspace,
 } from 'vscode';
 import { Server } from './server';
-import { DisplayMode, WidgetEventMessage, ToInfoviewMessage, InfoProps, ServerStatus, FromInfoviewMessage, InfoViewState, Location, Config, InsertTextMessage, ServerRequestMessage } from './typings'
+import { DisplayMode, WidgetEventMessage, ToInfoviewMessage, InfoProps, ServerStatus, FromInfoviewMessage, InfoViewState, Location, Config, InsertTextMessage, ServerRequestMessage, RevealMessage, HoverPositionMessage, locationEq } from './typings'
 import { StaticServer } from './staticserver';
 
 export class InfoProvider implements Disposable {
@@ -25,9 +25,9 @@
 
     private started: boolean = false;
     private stopped: boolean = false;
-    private stickyPosition: boolean = false;
-    private curFileName: string = null;
-    private curPosition: Position = null;
+
+    private pins: Location[] | null;
+
     private stylesheet: string = null;
 
     private messageFormatters: ((text: string, msg: Message) => string)[] = [];
@@ -65,32 +65,37 @@
                 }
             }),
             workspace.onDidChangeTextDocument((e) => {
-                if (this.stickyPosition && this.curPosition != null &&
-                    e.document.fileName === this.curFileName) {
+                if (this.pins && this.pins.length !== 0) {
                     // stupid cursor math that should be in the vscode API
-                    let newPosition = this.curPosition;
-                    for (const chg of e.contentChanges) {
-                        if (newPosition.isAfterOrEqual(chg.range.start)) {
-                            let lines = 0;
+                    let changed: boolean = false;
+                    this.pins = this.pins.map(pin => {
+                        if (pin.file_name !== e.document.fileName) { return pin; }
+                        let newPosition = this.positionOfLocation(pin);
+                        for (const chg of e.contentChanges) {
+                            if (newPosition.isAfterOrEqual(chg.range.start)) {
+                                let lines = 0;
                             for (const c of chg.text) if (c === '\n') lines++;
                             newPosition = new Position(
                                 chg.range.start.line + Math.max(0, newPosition.line - chg.range.end.line) + lines,
                                 newPosition.line > chg.range.end.line ?
-                                    newPosition.character :
+                                newPosition.character :
                                 lines === 0 ?
-                                    chg.range.start.character + Math.max(0, newPosition.character - chg.range.end.character) + chg.text.length :
+                                chg.range.start.character + Math.max(0, newPosition.character - chg.range.end.character) + chg.text.length :
                                 9999 // too lazy to get column positioning right, and end of the line is a good place
-                            );
+                                );
+                            }
                         }
+                        newPosition = e.document.validatePosition(newPosition);
+                        const new_pin = this.makeLocation(pin.file_name, newPosition);
+                        if (!locationEq(new_pin, pin)) {changed = true; }
+                        return new_pin;
+                    });
+                    if (changed) {
+                        this.postMessage({
+                            command: 'sync_pin', pins: this.pins
+                        });
                     }
-                    newPosition = e.document.validatePosition(newPosition);
-                    this.updatePosition(false, newPosition);
-                    for (const editor of window.visibleTextEditors) {
-                        if (editor.document.fileName === this.curFileName) {
-                            editor.setDecorations(this.stickyDecorationType, [new Range(newPosition, newPosition)]);
-                        }
-                    }
-
+                    this.updatePosition(false);
                 }
             }),
             commands.registerCommand('_lean.revealPosition', this.revealEditorPosition.bind(this)),
@@ -108,22 +113,6 @@
                 // this.setMode(DisplayMode.AllMessage);
                 this.openPreview(editor);
             }),
-<<<<<<< HEAD
-            // commands.registerTextEditorCommand('lean.infoView.displayGoal', (editor) => {
-            //     this.setMode(DisplayMode.OnlyState);
-            // }),
-            // commands.registerTextEditorCommand('lean.infoView.displayList', (editor) => {
-            //     this.setMode(DisplayMode.AllMessage);
-            // }),
-            // commands.registerTextEditorCommand('lean.infoView.copyToComment',
-            //     (editor) => this.copyToComment(editor)),
-            // commands.registerTextEditorCommand('lean.infoView.toggleUpdating', (editor) => {
-            //     if (this.stopped) {
-            //         this.setMode(this.displayMode);
-            //     } else {
-            //         this.stopUpdating();
-            //     }
-            // }),
             this.proxyConnection,
             this.proxyConnection.error.on(e =>
                 this.postMessage({
@@ -137,39 +126,37 @@
                     payload: JSON.stringify(e)
                 })
             ),
-=======
             commands.registerCommand('lean.infoView.displayGoal', () => {
                 this.setMode(DisplayMode.OnlyState);
             }),
             commands.registerCommand('lean.infoView.displayList', () => {
                 this.setMode(DisplayMode.AllMessage);
             }),
-            commands.registerTextEditorCommand('lean.infoView.copyToComment',
-                (editor) => this.copyToComment(editor)),
-            commands.registerCommand('lean.infoView.toggleUpdating', () => {
-                if (this.stopped) {
-                    this.setMode(this.displayMode);
-                } else {
-                    this.stopUpdating();
-                }
-            }),
-            commands.registerTextEditorCommand('lean.infoView.toggleStickyPosition', (editor) => {
-                if (this.stickyPosition) {
-                    this.stickyPosition = false;
-                    for (const ed of window.visibleTextEditors) {
-                        if (ed.document.languageId === 'lean') {
-                            ed.setDecorations(this.stickyDecorationType, []);
-                        }
-                    }
-                    this.updatePosition(false);
-                } else {
-                    this.stickyPosition = true;
-                    const pos = editor.selection.active;
-                    editor.setDecorations(this.stickyDecorationType, [new Range(pos, pos)]);
-                    this.updatePosition(false, pos);
-                }
-            }),
->>>>>>> d3a41bbb
+            // commands.registerTextEditorCommand('lean.infoView.copyToComment',
+            //     (editor) => this.copyToComment(editor)),
+            // commands.registerCommand('lean.infoView.toggleUpdating', () => {
+            //     if (this.stopped) {
+            //         this.setMode(this.displayMode);
+            //     } else {
+            //         this.stopUpdating();
+            //     }
+            // }),
+            // commands.registerTextEditorCommand('lean.infoView.toggleStickyPosition', (editor) => {
+            //     if (this.stickyPosition) {
+            //         this.stickyPosition = false;
+            //         for (const ed of window.visibleTextEditors) {
+            //             if (ed.document.languageId === 'lean') {
+            //                 ed.setDecorations(this.stickyDecorationType, []);
+            //             }
+            //         }
+            //         this.updatePosition(false);
+            //     } else {
+            //         this.stickyPosition = true;
+            //         const pos = editor.selection.active;
+            //         editor.setDecorations(this.stickyDecorationType, [new Range(pos, pos)]);
+            //         this.updatePosition(false, pos);
+            //     }
+            // }),
         );
         if (this.server.alive()) {
             this.autoOpen();
@@ -230,24 +217,20 @@
                 });
             this.webviewPanel.webview.html = this.initialHtml();
             this.webviewPanel.onDidDispose(() => this.webviewPanel = null);
-<<<<<<< HEAD
             this.webviewPanel.webview.onDidReceiveMessage((message) => this.handleMessage(message), undefined, this.subscriptions);
         }
     }
     /** Handle a message incoming from the webview. */
     private handleMessage(message: FromInfoviewMessage) {
         switch (message.command) {
-            // case 'selectFilter':
-            //     workspace.getConfiguration('lean').update('infoViewFilterIndex',
-            //         message.filterId, true);
-            //     // the workspace configuration change already forces a rerender
-            //     return;
-            // case 'hoverPosition':
-            //     this.hoverEditorPosition(message.data[0], message.data[1], message.data[2],
-            //         message.data[3], message.data[4]);
-            //     return;
-            // case 'stopHover':
-            //     this.stopHover();
+            case 'hover_position':
+                this.hoverEditorPosition(message);
+                return;
+            case 'stop_hover':
+                this.stopHover(message);
+                return;
+            // case 'copy_to_comment_response':
+            //     this.handleCopyToCommentResponse(message);
             //     return;
             case 'insert_text':
                 this.handleInsertText(message);
@@ -258,18 +241,6 @@
             case 'reveal':
                 this.revealEditorPosition(Uri.parse(message.loc.file_name), message.loc.line, message.loc.column);
                 return;
-            // case 'widget_event':
-            //     this.handleWidgetEvent(message);
-            //     return;
-            // case 'set_pin':
-            //     this.pins.push({...message});
-            //     return;
-            // case 'unset_pin':
-            //     this.pins.filter(x => !(
-            //         x.file_name === message.file_name &&
-            //         x.line === message.line &&
-            //         x.column === message.column));
-            //     return;
         }
     }
     private handleServerRequest(message: ServerRequestMessage) {
@@ -296,42 +267,20 @@
                 });
                 editor.selection = new Selection(message.loc.line, spaces, message.loc.line, spaces);
             }
-=======
-            this.webviewPanel.webview.onDidReceiveMessage((message) => {
-                switch (message.command) {
-                    case 'selectFilter':
-                        workspace.getConfiguration('lean').update('infoViewFilterIndex',
-                            message.filterId, true);
-                        // the workspace configuration change already forces a rerender
-                        return;
-                    case 'hoverPosition':
-                        this.hoverEditorPosition(message.data[0], message.data[1], message.data[2],
-                            message.data[3], message.data[4]);
-                        return;
-                    case 'stopHover':
-                        this.stopHover();
-                        return;
-                }
-            }, undefined, this.subscriptions);
-            // Make the context key track when one of your webviews is focused
-            this.webviewPanel.onDidChangeViewState(({ webviewPanel }) => {
-                commands.executeCommand('setContext', 'infoViewFocused', webviewPanel.active);
-            });
->>>>>>> d3a41bbb
-        }
-    }
-
-    /** post a position message to the infoview. */
-    private sendPosition() {
-        this.postMessage({
-            command: 'position',
-            loc : {
-                file_name: this.curFileName,
-                line: this.curPosition.line + 1,
-                column: this.curPosition.character,
-            }
-        });
-    }
+        }
+    }
+
+    private positionOfLocation(l: Location): Position {
+        return new Position(l.line - 1, l.column);
+    }
+    private makeLocation(file_name: string, pos: Position): Location {
+        return {
+            file_name,
+            line: pos.line + 1,
+            column: pos.character,
+        }
+    }
+
     private sendConfig() {
         this.postMessage({
             command: 'on_config_change',
@@ -373,8 +322,8 @@
         }
     }
 
-    private hoverEditorPosition(uri: string, line: number, column: number,
-        endLine: number, endColumn: number) {
+    private hoverEditorPosition(message: HoverPositionMessage) {
+        const {uri, line, column, endLine, endColumn} = message;
         for (const editor of window.visibleTextEditors) {
             if (editor.document.uri.toString() === uri) {
                 const pos = new Position(line - 1, column);
@@ -385,7 +334,7 @@
         }
     }
 
-    private stopHover() {
+    private stopHover(message) {
         for (const editor of window.visibleTextEditors) {
             if (editor.document.languageId === 'lean') {
                 editor.setDecorations(this.hoverDecorationType, []);
@@ -393,96 +342,19 @@
         }
     }
 
-    private changePosition(newStickyValue?: Position) {
-        if (!window.activeTextEditor ||
-            !languages.match(this.leanDocs, window.activeTextEditor.document)) {
-            return;
-        }
-
-        const oldFileName = this.curFileName;
-        const oldPosition = this.curPosition;
-
-        if (newStickyValue) {
-            this.curPosition = newStickyValue;
-        } else if (!this.stickyPosition) {
-            this.curFileName = window.activeTextEditor.document.fileName;
-            this.curPosition = window.activeTextEditor.selection.active;
-        }
-
-        return (this.curFileName !== oldFileName || !this.curPosition.isEqual(oldPosition));
-    }
-
-<<<<<<< HEAD
     private updatePosition(forceRefresh: boolean) {
-        const chPos = this.changePosition();
-=======
-    private async updatePosition(forceRefresh: boolean, newStickyValue?: Position) {
-        if (this.stopped) { return; }
-
-        const chPos = this.changePosition(newStickyValue);
->>>>>>> d3a41bbb
-        if (!chPos && !forceRefresh) {
+        if (!forceRefresh) {
             return;
         }
         this.postMessage({
             command: 'position',
-            loc: this.getLocation(),
+            loc: this.getActiveLocation(),
         });
-        // if (this.stopped) { return; }
-
-        // const chPos = this.changePosition();
-        // if (!chPos && !forceRefresh) {
-        //     return;
-        // }
-
-        // // clear type in status bar item
-        // this.statusBarItem.text = '';
-
-        // /* updateTypeStatus is only called from the cases of the following switch-block, so pausing
-        //    live-updates to the infoview (via this.stopped) also pauses the type status bar item */
-        // switch (this.displayMode) {
-        //     case DisplayMode.OnlyState:
-        //         const chGoal = await this.updateGoal();
-        //         if (chPos || chGoal || chMsg) {
-        //             this.rerender();
-        //         } else if (forceRefresh) {
-        //             this.postMessage({ command: 'continue' });
-        //         }
-        //         break;
-
-        //     case DisplayMode.AllMessage:
-        //         if (workspace.getConfiguration('lean').get('typeInStatusBar')) {
-        //             const info = await this.server.info(
-        //                 this.curFileName, this.curPosition.line + 1, this.curPosition.character);
-        //             this.updateTypeStatus(info);
-        //         }
-        //         if (forceRefresh || chMsg) {
-        //             this.rerender();
-        //         } else {
-        //             this.sendPosition();
-        //         }
-        //         break;
-        // }
-    }
-
-    private getLocation(): Location | null {
-        if (this.curFileName === null || this.curPosition === null) {return null; }
-        return {
-            file_name: this.curFileName,
-            line: this.curPosition.line + 1,
-            column: this.curPosition.character
-        };
-    }
-
-    private toInfoProps(l: Location, m: InfoResponse): InfoProps {
-        const record: any = m.record;
-        return {
-            widget: record && record.widget ? JSON.stringify(record.widget) : undefined, // [note] there is a bug in vscode where the whole window will irrecoverably hang if the json depth is too high.
-            goalState: record && record.state,
-            ...l,
-            location_name: `${Uri.file(l.file_name)}:${this.curPosition.line}:${this.curPosition.character}`,
-            base_name: basename(l.file_name),
-        }
+    }
+
+    private getActiveLocation(): Location | null {
+        if (!window.activeTextEditor || !languages.match(this.leanDocs, window.activeTextEditor.document)) {return null; }
+        return this.makeLocation(window.activeTextEditor.document.fileName, window.activeTextEditor.selection.active);
     }
 
     private updateTypeStatus(info: InfoResponse) {
@@ -519,19 +391,4 @@
             </body>
             </html>`
     }
-
-    // private async copyToComment(editor: TextEditor) {
-    //     await editor.edit((builder) => {
-    //         builder.insert(editor.selection.end.with({ character: 0 }).translate({ lineDelta: 1 }),
-    //             '/-\n' + this.renderText() + '\n-/\n');
-    //     });
-    // }
-    // private renderText(): string {
-    //     const msgText = this.curMessages &&
-    //         this.curMessages.map((m) =>
-    //             `${basename(m.file_name)}:${m.pos_line}:${m.pos_col}: ${m.severity} ${m.caption}\n${m.text}`,
-    //         ).join('\n');
-    //     const goalText = this.curGoalState ? `Tactic State:\n${this.curGoalState}\n` : '';
-    //     return goalText + msgText;
-    // }
 }