import { readFileSync } from 'fs';
import { Message } from 'lean-client-js-node';
import { basename, join } from 'path';
import {
    commands, Disposable, DocumentSelector,
    ExtensionContext, languages, Position, Range,
    Selection, TextEditor, TextEditorDecorationType, TextEditorRevealType,
    Uri, ViewColumn, WebviewPanel, window, workspace,
} from 'vscode';
import { Server } from './server';

function compareMessages(m1: Message, m2: Message): boolean {
    return (m1.file_name === m2.file_name &&
        m1.pos_line === m2.pos_line && m1.pos_col === m2.pos_col &&
        m1.severity === m2.severity && m1.caption === m2.caption && m1.text === m2.text);
}

// https://stackoverflow.com/questions/6234773/can-i-escape-html-special-chars-in-javascript
function escapeHtml(s: string): string {
    return s
        .replace(/&/g, '&amp;')
        .replace(/</g, '&lt;')
        .replace(/>/g, '&gt;')
        .replace(/"/g, '&quot;')
        .replace(/'/g, '&#039;');
}

enum DisplayMode {
    OnlyState, // only the state at the current cursor position including the tactic state
    AllMessage, // all messages
}

export class InfoProvider implements Disposable {
    private webviewPanel: WebviewPanel;

    private subscriptions: Disposable[] = [];

    private displayMode: DisplayMode = DisplayMode.AllMessage;

    private stopped: boolean = false;
    private curFileName: string = null;
    private curPosition: Position = null;
    private curGoalState: string = null;
    private curMessages: Message[] = null;

    private stylesheet: string = null;

    private hoverDecorationType: TextEditorDecorationType;

    constructor(private server: Server, private leanDocs: DocumentSelector, private context: ExtensionContext) {
        this.hoverDecorationType = window.createTextEditorDecorationType({
            backgroundColor: 'red', // make configurable?
            border: '3px solid red',
        });
        this.updateStylesheet();
        this.subscriptions.push(
            this.server.allMessages.on(() => {
                if (this.updateMessages()) { this.rerender(); }
            }),
            this.server.statusChanged.on(async () => {
                if (this.displayMode === DisplayMode.OnlyState) {
                    const changed = await this.updateGoal();
                    if (changed) { this.rerender(); }
                }
            }),
            window.onDidChangeTextEditorSelection(() => this.updatePosition(false)),
            workspace.onDidChangeConfiguration((e) => {
                this.updateStylesheet();
                this.rerender();
            }),
            commands.registerCommand('_lean.revealPosition', this.revealEditorPosition),
            commands.registerCommand('_lean.infoView.pause', () => {
                this.stopUpdating();
            }),
            commands.registerCommand('_lean.infoView.continue', () => {
                this.setMode(this.displayMode);
            }),
            commands.registerTextEditorCommand('lean.displayGoal', (editor) => {
                this.setMode(DisplayMode.OnlyState);
                this.openPreview(editor);
            }),
            commands.registerTextEditorCommand('lean.displayList', (editor) => {
                this.setMode(DisplayMode.AllMessage);
                this.openPreview(editor);
            }),
            commands.registerTextEditorCommand('lean.infoView.displayGoal', (editor) => {
                this.setMode(DisplayMode.OnlyState);
            }),
            commands.registerTextEditorCommand('lean.infoView.displayList', (editor) => {
                this.setMode(DisplayMode.AllMessage);
            }),
            commands.registerTextEditorCommand('lean.infoView.copyToComment',
                (editor) => this.copyToComment(editor)),
            commands.registerTextEditorCommand('lean.infoView.toggleUpdating', (editor) => {
                if (this.stopped) {
                    this.setMode(this.displayMode);
                } else {
                    this.stopUpdating();
                }
            }),
        );
    }

    dispose() {
        for (const s of this.subscriptions) { s.dispose(); }
    }

    private updateStylesheet() {
        const css = this.context.asAbsolutePath(join('media', `infoview.css`));
        const fontFamily =
            (workspace.getConfiguration('editor').get('fontFamily') as string).
            replace(/['"]/g, '');
        this.stylesheet = readFileSync(css, 'utf-8') + `
            pre {
                font-family: ${fontFamily};
                font-size: ${workspace.getConfiguration('editor').get('fontSize')}px;
                white-space: pre-wrap; // TODO(gabriel): make configurable
            }
            ` +
            workspace.getConfiguration('lean').get('infoViewStyle');
    }

    private openPreview(editor: TextEditor) {
        let column = editor.viewColumn + 1;
        if (column === 4) { column = ViewColumn.Three; }
        if (this.webviewPanel) {
            this.webviewPanel.reveal(column, true);
        } else {
            this.webviewPanel = window.createWebviewPanel('lean', 'Lean Messages',
                {viewColumn: column, preserveFocus: true},
                {
                    enableFindWidget: true,
                    retainContextWhenHidden: true,
                    enableScripts: true,
                    enableCommandUris: true,
                });
            this.webviewPanel.webview.html = this.render();
            this.webviewPanel.onDidDispose(() => this.webviewPanel = null);
            this.webviewPanel.webview.onDidReceiveMessage((message) => {
                switch (message.command) {
<<<<<<< HEAD
                    case 'selectFilter':
                        workspace.getConfiguration('lean').update('infoViewFilterIndex',
                            message.filterId, true);
                        // the workspace configuration change already forces a rerender
=======
                    case 'hoverPosition':
                        this.hoverEditorPosition(message.data[0], message.data[1], message.data[2],
                            message.data[3], message.data[4]);
                        return;
                    case 'stopHover':
                        this.stopHover();
>>>>>>> 3b4fb66d
                        return;
                }
            }, undefined, this.subscriptions);
        }
    }

    private sendPosition() {
        this.postMessage({
            command: 'position',
            fileName: this.curFileName,
            line: this.curPosition.line + 1,
            column: this.curPosition.character,
        });
    }

    private stopUpdating() {
        this.stopped = true;
        this.postMessage({ command: 'pause' });
    }

    private setMode(mode: DisplayMode) {
        if (this.displayMode === mode && !this.stopped) { return; }
        this.displayMode = mode;
        this.stopped = false;
        this.updatePosition(true);
    }

    private rerender() {
        if (this.webviewPanel) {
            this.webviewPanel.webview.html = this.render();
        }
    }
    private async postMessage(msg: any): Promise<boolean> {
        if (this.webviewPanel) {
            return this.webviewPanel.webview.postMessage(msg);
        } else {
            return false;
        }
    }

    private revealEditorPosition(uri: Uri, line: number, column: number) {
        for (const editor of window.visibleTextEditors) {
            if (editor.document.uri.toString() === uri.toString()) {
                const pos = new Position(line - 1, column);
                editor.revealRange(new Range(pos, pos), TextEditorRevealType.InCenterIfOutsideViewport);
                editor.selection = new Selection(pos, pos);
            }
        }
    }

    private hoverEditorPosition(uri: string, line: number, column: number,
                                endLine: number, endColumn: number) {
        for (const editor of window.visibleTextEditors) {
            if (editor.document.uri.toString() === uri) {
                const pos = new Position(line - 1, column);
                const endPos = new Position(endLine - 1, endColumn);
                const range = new Range(pos, endPos);
                editor.setDecorations(this.hoverDecorationType, [range]);
            }
        }
    }

    private stopHover() {
        for (const editor of window.visibleTextEditors) {
            if (editor.document.languageId === 'lean') {
                editor.setDecorations(this.hoverDecorationType, []);
            }
        }
    }

    private changePosition() {
        if (!window.activeTextEditor ||
            !languages.match(this.leanDocs, window.activeTextEditor.document)) {
            return;
        }

        const oldFileName = this.curFileName;
        const oldPosition = this.curPosition;

        this.curFileName = window.activeTextEditor.document.fileName;
        this.curPosition = window.activeTextEditor.selection.active;

        return (this.curFileName !== oldFileName || !this.curPosition.isEqual(oldPosition));
    }

    private async updatePosition(forceRefresh: boolean) {
        if (this.stopped) { return; }

        const chPos = this.changePosition();
        if (!chPos && !forceRefresh) {
            return;
        }

        const chMsg = this.updateMessages();
        switch (this.displayMode) {
        case DisplayMode.OnlyState:
            const chGoal = await this.updateGoal();
            if (chPos || chGoal || chMsg) {
                this.rerender();
            } else if (forceRefresh) {
                this.postMessage({ command: 'continue' });
            }
            break;

        case DisplayMode.AllMessage:
            if (forceRefresh || chMsg) {
                this.rerender();
            } else {
                this.sendPosition();
            }
            break;
        }
    }

    private updateMessages(): boolean {
        if (this.stopped || !this.curFileName) { return false; }
        let msgs: Message[];
        switch (this.displayMode) {
        case DisplayMode.OnlyState:
            /* Heuristic: find first position to the left which has messages attached,
               from that on show all messages in this line */
            msgs = this.server.messages
                .filter((m) => m.file_name === this.curFileName &&
                    m.pos_line === this.curPosition.line + 1)
                .sort((a, b) => a.pos_col - b.pos_col);
            if (!workspace.getConfiguration('lean').get('infoViewAllErrorsOnLine')) {
                let startColumn;
                let startPos = null;
                for (let i = 0; i < msgs.length; i++) {
                    if (this.curPosition.character < msgs[i].pos_col) { break; }
                    if (this.curPosition.character === msgs[i].pos_col) {
                        startColumn = this.curPosition.character;
                        startPos = i;
                        break;
                    }
                    if (startColumn == null || startColumn < msgs[i].pos_col) {
                        startColumn = msgs[i].pos_col;
                        startPos = i;
                    }
                }
                if (startPos) {
                    msgs = msgs.slice(startPos);
                }
            }
            break;

        case DisplayMode.AllMessage:
            msgs = this.server.messages
                .filter((m) => m.file_name === this.curFileName)
                .sort((a, b) => a.pos_line === b.pos_line
                        ? a.pos_col - b.pos_col
                        : a.pos_line - b.pos_line);
            break;
        }
        if (!this.curMessages) {
            this.curMessages = msgs;
            return true;
        }
        const oldMsgs = this.curMessages;
        if (msgs.length === oldMsgs.length) {
            let eq = true;
            for (let i = 0; i < msgs.length; i++) {
                if (!compareMessages(msgs[i], oldMsgs[i])) {
                    eq = false;
                    break;
                }
            }
            if (eq) { return false; }
        }
        this.curMessages = msgs;
        return true;
    }

    private async updateGoal(): Promise<boolean> {
        if (this.stopped) { return false; }

        const info = await this.server.info(
            this.curFileName, this.curPosition.line + 1, this.curPosition.character);
        if (info.record && info.record.state) {
            if (this.curGoalState !== info.record.state) {
                this.curGoalState = info.record.state;
                return true;
            }
        } else {
            if (this.curGoalState) {
                this.curGoalState = null;
                return false;
            }
        }
    }

    private getMediaPath(mediaFile: string): string {
        return Uri.file(this.context.asAbsolutePath(join('media', mediaFile)))
            .with({scheme: 'vscode-resource'}).toString();
    }

    private render() {
        const header = `<!DOCTYPE html>
            <html>
            <head>
                <meta http-equiv="Content-type" content="text/html;charset=utf-8">
<<<<<<< HEAD
                <style>${this.stylesheet}</style>
                <script charset="utf-8" src="${this.getMediaPath('infoview-ctrl.js')}"></script>
                <script>
                    const vscode = acquireVsCodeApi();
                    function selectFilter(value) {
                        vscode.postMessage({command: 'selectFilter', filterId: parseInt(value)});
                    }
                </script>
=======
                <style>${escapeHtml(this.stylesheet)}</style>
                <script charset="utf-8" src="${this.getMediaPath('infoview-ctrl.js')}"></script>
>>>>>>> 3b4fb66d
            </head>`;
        if (!this.curFileName) {
            return header + '<body>No Lean file active</body>';
        }
        const reFilters = workspace.getConfiguration('lean').get('infoViewTacticStateFilters', []);
        const filterIndex = workspace.getConfiguration('lean').get('infoViewFilterIndex', -1);
        return header +
            `<body
                data-uri="${encodeURI(Uri.file(this.curFileName).toString())}"
                data-line="${(this.curPosition.line + 1).toString()}"
                data-column="${this.curPosition.character.toString()}"
                ${this.displayMode === DisplayMode.AllMessage ? "data-messages=''" : ''}>
                <div id="debug"></div>
<<<<<<< HEAD
                ${reFilters.length > 0 ? `<div id="filter">
                    <select id="filterSelect" onchange="selectFilter(this.value);">
                        <option value="-1" ${filterIndex === -1 ? 'selected' : ''}>no filter</option>
                        ${reFilters.map((obj, i) =>
                            `<option value="${i}" ${filterIndex === i ? 'selected' : ''}>
                            ${obj.name ? obj.name :
                                `${obj.match ? 'show ' : 'hide '}/${obj.regex}/${obj.flags}`}</option>`)}
                    </select>
                </div>` : ''}
              <div id="run-state">
                <span id="state-continue">Stopped <a href="command:_lean.infoView.continue?{}">
                  <img title="Continue Updating" src="${this.getMediaPath('continue.svg')}"></a></span>
                <span id="state-pause">Updating <a href="command:_lean.infoView.pause?{}">
                  <img title="Stop Updating" src="${this.getMediaPath('pause.svg')}"></span></a>
              </div>
              ${this.renderGoal()}
              <div id="messages">${this.renderMessages()}</div>
=======
                <div id="run-state">
                    <span id="state-continue">Stopped <a href="command:_lean.infoView.continue?{}">
                        <img title="Continue Updating" src="${this.getMediaPath('continue.svg')}"></a></span>
                    <span id="state-pause">Updating <a href="command:_lean.infoView.pause?{}">
                        <img title="Stop Updating" src="${this.getMediaPath('pause.svg')}"></span></a>
                </div>
                ${this.renderGoal()}
                <div id="messages">${this.renderMessages()}</div>
>>>>>>> 3b4fb66d
            </body></html>`;
    }

    private colorizeMessage(goal: string): string {
        return escapeHtml(goal)
            .replace(/^([|⊢]) /mg, '<strong class="goal-vdash">$1</strong> ')
            .replace(/^(\d+ goals)/mg, '<strong class="goal-goals">$1</strong>')
            .replace(/^(context|state):/mg, '<strong class="goal-goals">$1</strong>:')
            .replace(/^(case) /mg, '<strong class="goal-case">$1</strong> ')
            .replace(/^([^:\n< ][^:\n⊢]*) :/mg, '<strong class="goal-hyp">$1</strong> :');
    }

    private renderGoal() {
        if (!this.curGoalState || this.displayMode !== DisplayMode.OnlyState) { return ''; }
        const reFilters = workspace.getConfiguration('lean').get('infoViewTacticStateFilters', []);
        const filterIndex = workspace.getConfiguration('lean').get('infoViewFilterIndex', -1);
        const filteredGoalState = reFilters.length === 0 || filterIndex === -1 ? this.curGoalState :
            // this regex splits the goal state into (possibly multi-line) hypothesis and goal blocks
            // by keeping indented lines with the most recent non-indented line
            this.curGoalState.match(/(^(?!  ).*\n?(  .*\n?)*)/mg).map((line) => line.trim())
                .filter((line) => {
                    const filt = reFilters[filterIndex];
                    const test = line.match(new RegExp(filt.regex, filt.flags)) !== null;
                    return filt.match ? test : !test;
                }).join('\n');
        return `<div id="goal"><h1>Tactic State</h1><pre>${
            this.colorizeMessage(filteredGoalState)}</pre></div>`;
    }

    private renderMessages() {
        if (!this.curFileName || !this.curMessages) { return ``; }
        return this.curMessages.map((m) => {
            const f = escapeHtml(m.file_name); const b = escapeHtml(basename(m.file_name));
            const l = m.pos_line; const c = m.pos_col;
            const el = m.end_pos_line || l;
            const ec = m.end_pos_col || c;
            const cmd = encodeURI('command:_lean.revealPosition?' +
                JSON.stringify([Uri.file(m.file_name), m.pos_line, m.pos_col]));
            const shouldColorize = m.severity === 'error';
            const colorized = shouldColorize ? this.colorizeMessage(m.text) :
                escapeHtml(m.text);
            return `<div class="message ${m.severity}" data-line="${l}" data-column="${c}"
                data-end-line="${el}" data-end-column="${ec}">
                <h1 title="${f}:${l}:${c}"><a href="${cmd}">
                    ${b}:${l}:${c}: ${m.severity} ${escapeHtml(m.caption)}
                </a></h1>
                <pre>${colorized}</pre></div>`;
        }).join('\n');
    }

    private async copyToComment(editor: TextEditor) {
        await editor.edit((builder) => {
            builder.insert(editor.selection.end.with({character: 0}).translate({lineDelta: 1}),
                '/-\n' + this.renderText() + '\n-/\n');
        });
    }
    private renderText(): string {
        const msgText = this.curMessages &&
            this.curMessages.map((m) =>
                `${basename(m.file_name)}:${m.pos_line}:${m.pos_col}: ${m.severity} ${m.caption}\n${m.text}`,
            ).join('\n');
        const goalText = this.curGoalState ? `Tactic State:\n${this.curGoalState}\n` : '';
        return goalText + msgText;
    }
}<|MERGE_RESOLUTION|>--- conflicted
+++ resolved
@@ -138,19 +138,17 @@
             this.webviewPanel.onDidDispose(() => this.webviewPanel = null);
             this.webviewPanel.webview.onDidReceiveMessage((message) => {
                 switch (message.command) {
-<<<<<<< HEAD
                     case 'selectFilter':
                         workspace.getConfiguration('lean').update('infoViewFilterIndex',
                             message.filterId, true);
                         // the workspace configuration change already forces a rerender
-=======
+                        return;
                     case 'hoverPosition':
                         this.hoverEditorPosition(message.data[0], message.data[1], message.data[2],
                             message.data[3], message.data[4]);
                         return;
                     case 'stopHover':
                         this.stopHover();
->>>>>>> 3b4fb66d
                         return;
                 }
             }, undefined, this.subscriptions);
@@ -352,19 +350,8 @@
             <html>
             <head>
                 <meta http-equiv="Content-type" content="text/html;charset=utf-8">
-<<<<<<< HEAD
-                <style>${this.stylesheet}</style>
-                <script charset="utf-8" src="${this.getMediaPath('infoview-ctrl.js')}"></script>
-                <script>
-                    const vscode = acquireVsCodeApi();
-                    function selectFilter(value) {
-                        vscode.postMessage({command: 'selectFilter', filterId: parseInt(value)});
-                    }
-                </script>
-=======
                 <style>${escapeHtml(this.stylesheet)}</style>
                 <script charset="utf-8" src="${this.getMediaPath('infoview-ctrl.js')}"></script>
->>>>>>> 3b4fb66d
             </head>`;
         if (!this.curFileName) {
             return header + '<body>No Lean file active</body>';
@@ -378,7 +365,6 @@
                 data-column="${this.curPosition.character.toString()}"
                 ${this.displayMode === DisplayMode.AllMessage ? "data-messages=''" : ''}>
                 <div id="debug"></div>
-<<<<<<< HEAD
                 ${reFilters.length > 0 ? `<div id="filter">
                     <select id="filterSelect" onchange="selectFilter(this.value);">
                         <option value="-1" ${filterIndex === -1 ? 'selected' : ''}>no filter</option>
@@ -388,15 +374,6 @@
                                 `${obj.match ? 'show ' : 'hide '}/${obj.regex}/${obj.flags}`}</option>`)}
                     </select>
                 </div>` : ''}
-              <div id="run-state">
-                <span id="state-continue">Stopped <a href="command:_lean.infoView.continue?{}">
-                  <img title="Continue Updating" src="${this.getMediaPath('continue.svg')}"></a></span>
-                <span id="state-pause">Updating <a href="command:_lean.infoView.pause?{}">
-                  <img title="Stop Updating" src="${this.getMediaPath('pause.svg')}"></span></a>
-              </div>
-              ${this.renderGoal()}
-              <div id="messages">${this.renderMessages()}</div>
-=======
                 <div id="run-state">
                     <span id="state-continue">Stopped <a href="command:_lean.infoView.continue?{}">
                         <img title="Continue Updating" src="${this.getMediaPath('continue.svg')}"></a></span>
@@ -405,7 +382,6 @@
                 </div>
                 ${this.renderGoal()}
                 <div id="messages">${this.renderMessages()}</div>
->>>>>>> 3b4fb66d
             </body></html>`;
     }
 
