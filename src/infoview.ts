import { readFileSync } from 'fs';
import { InfoResponse, Message } from 'lean-client-js-node';
import { basename, join } from 'path';
import {
    commands, Disposable, DocumentSelector,
    ExtensionContext, languages, Position, Range,
    Selection, StatusBarAlignment, StatusBarItem, TextEditor,
    TextEditorDecorationType, TextEditorRevealType,
    Uri, ViewColumn, WebviewPanel, window, workspace,
} from 'vscode';
import { Server } from './server';
import { DisplayMode, WidgetEventMessage, InfoviewMessage, InfoProps } from './typings'
import { StaticServer } from './staticserver';

function compareMessages(m1: Message, m2: Message): boolean {
    return (m1.file_name === m2.file_name &&
        m1.pos_line === m2.pos_line && m1.pos_col === m2.pos_col &&
        m1.severity === m2.severity && m1.caption === m2.caption && m1.text === m2.text);
}

// https://stackoverflow.com/questions/6234773/can-i-escape-html-special-chars-in-javascript
function escapeHtml(s: string): string {
    return s
        .replace(/&/g, '&amp;')
        .replace(/</g, '&lt;')
        .replace(/>/g, '&gt;')
        .replace(/"/g, '&quot;')
        .replace(/'/g, '&#039;');
}


interface WidgetEventResponseSuccess {
    status: 'success';
    widget: any;
}
interface WidgetEventResponseEdit {
    status: 'edit';
    widget: any;
    /** Some text to insert after the widget's comma. */
    action: string;
}
interface WidgetEventResponseInvalid {
    status: 'invalid_handler';
}
interface WidgetEventResponseError {
    status: 'error';
    message: string;
}
type WidgetEventResponse = WidgetEventResponseSuccess | WidgetEventResponseInvalid | WidgetEventResponseEdit | WidgetEventResponseError

export class InfoProvider implements Disposable {
    /** Instance of the panel. */
    private webviewPanel: WebviewPanel;
    private subscriptions: Disposable[] = [];

    private displayMode: DisplayMode = DisplayMode.AllMessage;

    private statusBarItem: StatusBarItem;
    private statusShown: boolean = false;

    private started: boolean = false;
    private stopped: boolean = false;
    private curFileName: string = null;
    private curPosition: Position = null;
    private curGoalState: string = null;
    private curMessages: Message[] = null;
    private curWidget: any = null;

    private stylesheet: string = null;

    private messageFormatters: ((text: string, msg: Message) => string)[] = [];

    private hoverDecorationType: TextEditorDecorationType;

    constructor(private server: Server, private leanDocs: DocumentSelector, private context: ExtensionContext, private staticServer: StaticServer) {

        this.statusBarItem = window.createStatusBarItem(StatusBarAlignment.Right, 1000);

        this.hoverDecorationType = window.createTextEditorDecorationType({
            backgroundColor: 'red', // make configurable?
            border: '3px solid red',
        });
        this.updateStylesheet();
        this.subscriptions.push(
            this.server.allMessages.on(() => {
                if (this.updateMessages()) { this.rerender(); }
            }),
            this.server.statusChanged.on(async () => {
                if (this.displayMode === DisplayMode.OnlyState) {
                    const changed = await this.updateGoal();
                    if (changed) { this.rerender(); }
                }
            }),
            this.server.restarted.on(() => {
                this.autoOpen();
            }),
            window.onDidChangeActiveTextEditor(() => this.updatePosition(false)),
            window.onDidChangeTextEditorSelection(() => this.updatePosition(false)),
            workspace.onDidChangeConfiguration((e) => {
                this.updateStylesheet();
                this.rerender();
                if (!workspace.getConfiguration('lean').get('typeInStatusBar') && this.statusShown) {
                    this.statusBarItem.hide();
                    this.statusShown = false;
                }
            }),
<<<<<<< HEAD
            commands.registerCommand('_lean.revealPosition', (x,y,z) => this.revealEditorPosition(x,y,z)),
=======
            commands.registerCommand('_lean.revealPosition', this.revealEditorPosition.bind(this)),
>>>>>>> 2c972412
            commands.registerCommand('_lean.infoView.pause', () => {
                this.stopUpdating();
            }),
            commands.registerCommand('_lean.infoView.continue', () => {
                this.setMode(this.displayMode);
            }),
            commands.registerTextEditorCommand('lean.displayGoal', (editor) => {
                this.setMode(DisplayMode.OnlyState);
                this.openPreview(editor);
            }),
            commands.registerTextEditorCommand('lean.displayList', (editor) => {
                this.setMode(DisplayMode.AllMessage);
                this.openPreview(editor);
            }),
            commands.registerTextEditorCommand('lean.infoView.displayGoal', (editor) => {
                this.setMode(DisplayMode.OnlyState);
            }),
            commands.registerTextEditorCommand('lean.infoView.displayList', (editor) => {
                this.setMode(DisplayMode.AllMessage);
            }),
            commands.registerTextEditorCommand('lean.infoView.copyToComment',
                (editor) => this.copyToComment(editor)),
            commands.registerTextEditorCommand('lean.infoView.toggleUpdating', (editor) => {
                if (this.stopped) {
                    this.setMode(this.displayMode);
                } else {
                    this.stopUpdating();
                }
            }),
        );
        if (this.server.alive()) {
            this.autoOpen();
        }
    }

    dispose() {
        for (const s of this.subscriptions) { s.dispose(); }
    }

    addMessageFormatter(f: (text: string, msg: Message) => string) {
        this.messageFormatters.push(f);
    }

    private updateStylesheet() {
        const css = this.context.asAbsolutePath(join('media', 'infoview.css'));
<<<<<<< HEAD
        let fontFamily: string = workspace.getConfiguration('editor').get('fontFamily');
        fontFamily = fontFamily.replace(/['"]/g, '');
=======
        const fontFamily =
            // eslint-disable-next-line @typescript-eslint/no-unnecessary-type-assertion
            (workspace.getConfiguration('editor').get('fontFamily') as string).
                replace(/['"]/g, '');
>>>>>>> 2c972412
        this.stylesheet = readFileSync(css, 'utf-8') + `
            .font-code {
                font-family: ${fontFamily};
                font-size: ${workspace.getConfiguration('editor').get('fontSize')}px;
            }
            ` +
            workspace.getConfiguration('lean').get('infoViewStyle');
    }

    private autoOpen() {
        if (!this.started && workspace.getConfiguration('lean').get('infoViewAutoOpen')) {
            this.started = true;
            this.setMode(
                workspace.getConfiguration('lean').get('infoViewAutoOpenShowGoal', true) ?
                    DisplayMode.OnlyState : DisplayMode.AllMessage);
            this.openPreview(window.activeTextEditor);
            this.updatePosition(false);
        }
    }

    private openPreview(editor: TextEditor) {
        let column = editor ? editor.viewColumn + 1 : ViewColumn.Two;
        if (column === 4) { column = ViewColumn.Three; }
        if (this.webviewPanel) {
            this.webviewPanel.reveal(column, true);
        } else {
            this.webviewPanel = window.createWebviewPanel('lean',
                this.displayMode === DisplayMode.OnlyState ? 'Lean Goal' : 'Lean Messages',
                { viewColumn: column, preserveFocus: true },
                {
                    enableFindWidget: true,
                    retainContextWhenHidden: true,
                    enableScripts: true,
                    enableCommandUris: true,
                });
            this.webviewPanel.webview.html = this.initialHtml();
            this.webviewPanel.onDidDispose(() => this.webviewPanel = null);
            this.webviewPanel.webview.onDidReceiveMessage((message) => this.handleMessage(message), undefined, this.subscriptions);
        }
    }
    /** Handle a message incoming from the webview. */
    private handleMessage(message) {
        switch (message.command) {
            case 'selectFilter':
                workspace.getConfiguration('lean').update('infoViewFilterIndex',
                    message.filterId, true);
                // the workspace configuration change already forces a rerender
                return;
            case 'hoverPosition':
                this.hoverEditorPosition(message.data[0], message.data[1], message.data[2],
                    message.data[3], message.data[4]);
                return;
            case 'stopHover':
                this.stopHover();
                return;
            case 'widget_event':
                this.handleWidgetEvent(message);
                return;
        }
    }

    /** Runs whenever the user interacts with a widget. */
    private async handleWidgetEvent(message: WidgetEventMessage) {
        console.log('got widget event', message);
        message = {
            command: 'widget_event',
            file_name: this.curFileName,
            line: this.curPosition.line + 1,
            column: this.curPosition.character,
            ...message,
        }
        const result: any = await this.server.send(message);
        console.log('recieved from server', result);
        if (!result.record) { return; }
        const record: WidgetEventResponse = result.record;
        if (record.status === 'success' && record.widget) {
            this.curWidget = record.widget;
            this.rerender();
        } else if (record.status === 'edit') {
            const new_command: string = record.action;
            this.curWidget = record.widget;
            for (const editor of window.visibleTextEditors) {
                if (editor.document.fileName === message.file_name) {
                    const current_selection_range = editor.selection;
                    const cursor_pos = current_selection_range.active;
                    const prev_line = editor.document.lineAt(message.line - 2);
                    const spaces = prev_line.firstNonWhitespaceCharacterIndex;
                    const margin_str = [...Array(spaces).keys()].map(x => ' ').join('');

                    // [hack] for now, we assume that there is only ever one command per line
                    // and that the command should be inserted on the line above this one.

                    await editor.edit((builder) => {
                        builder.insert(
                            prev_line.range.end,
                            `\n${margin_str}${new_command}, `);
                    });
                    editor.selection = new Selection(message.line, spaces, message.line, spaces);
                }
            }

        } else if (record.status === 'invalid_handler') {
            console.warn(`No widget_event update for {${message.handler}, ${message.route}}: invalid handler.`)
            await this.updateGoal();
            this.rerender();
        } else if (record.status === 'error') {
            console.error(`Update gave an error: ${record.message}`);
        }
    }

    /** post a position message to the webserver. */
    private sendPosition() {
        this.postMessage({
            command: 'position',
            fileName: this.curFileName,
            line: this.curPosition.line + 1,
            column: this.curPosition.character,
        });
    }

    private stopUpdating() {
        this.stopped = true;
        this.postMessage({ command: 'pause' });
    }

    private rerender() {
        if (this.webviewPanel) {
            const infoViewTacticStateFilters = workspace.getConfiguration('lean').get('infoViewTacticStateFilters', []);
            const filterIndex = workspace.getConfiguration('lean').get('infoViewFilterIndex', -1);
            const cursorInfo: InfoProps = {
                widget: this.curWidget ? JSON.stringify(this.curWidget) : undefined, // [note] there is a bug in vscode where the whole window will irrecoverably hang if the json depth is too high.
                goalState: this.curGoalState,
                messages: this.curMessages,
                fileName: this.curFileName,
                displayMode: this.displayMode,
                filterIndex,
                infoViewTacticStateFilters,
                line: this.curPosition.line, column: this.curPosition.character,
                location_name: `${Uri.file(this.curFileName)}:${this.curPosition.line}:${this.curPosition.character}`,
                base_name: basename(this.curFileName),
            }

            this.postMessage({
                command: 'sync',
                props: {
                    cursorInfo,
                    pinnedInfos: [],
                }
            });
        }
    }

    private setMode(mode: DisplayMode) {
        if (this.displayMode === mode && !this.stopped) { return; }
        this.displayMode = mode;
        if (this.webviewPanel) {
            this.webviewPanel.title = this.displayMode === DisplayMode.OnlyState ? 'Lean Goal' : 'Lean Messages';
        }
        this.stopped = false;
        this.updatePosition(true);
    }

    private async postMessage(msg: InfoviewMessage): Promise<boolean> {
        if (this.webviewPanel) {
            return this.webviewPanel.webview.postMessage(msg);
        } else {
            return false;
        }
    }

    private revealEditorPosition(uri: Uri, line: number, column: number) {
        for (const editor of window.visibleTextEditors) {
            if (editor.document.uri.toString() === uri.toString()) {
                const pos = new Position(line - 1, column);
                editor.revealRange(new Range(pos, pos), TextEditorRevealType.InCenterIfOutsideViewport);
                editor.selection = new Selection(pos, pos);
            }
        }
    }

    private hoverEditorPosition(uri: string, line: number, column: number,
        endLine: number, endColumn: number) {
        for (const editor of window.visibleTextEditors) {
            if (editor.document.uri.toString() === uri) {
                const pos = new Position(line - 1, column);
                const endPos = new Position(endLine - 1, endColumn);
                const range = new Range(pos, endPos);
                editor.setDecorations(this.hoverDecorationType, [range]);
            }
        }
    }

    private stopHover() {
        for (const editor of window.visibleTextEditors) {
            if (editor.document.languageId === 'lean') {
                editor.setDecorations(this.hoverDecorationType, []);
            }
        }
    }

    private changePosition() {
        if (!window.activeTextEditor ||
            !languages.match(this.leanDocs, window.activeTextEditor.document)) {
            return;
        }

        const oldFileName = this.curFileName;
        const oldPosition = this.curPosition;

        this.curFileName = window.activeTextEditor.document.fileName;
        this.curPosition = window.activeTextEditor.selection.active;

        return (this.curFileName !== oldFileName || !this.curPosition.isEqual(oldPosition));
    }

    private async updatePosition(forceRefresh: boolean) {
        if (this.stopped) { return; }

        const chPos = this.changePosition();
        if (!chPos && !forceRefresh) {
            return;
        }

        // clear type in status bar item
        this.statusBarItem.text = '';

        const chMsg = this.updateMessages();
        /* updateTypeStatus is only called from the cases of the following switch-block, so pausing
           live-updates to the infoview (via this.stopped) also pauses the type status bar item */
        switch (this.displayMode) {
            case DisplayMode.OnlyState:
                const chGoal = await this.updateGoal();
                if (chPos || chGoal || chMsg) {
                    this.rerender();
                } else if (forceRefresh) {
                    this.postMessage({ command: 'continue' });
                }
                break;

            case DisplayMode.AllMessage:
                if (workspace.getConfiguration('lean').get('typeInStatusBar')) {
                    const info = await this.server.info(
                        this.curFileName, this.curPosition.line + 1, this.curPosition.character);
                    this.updateTypeStatus(info);
                }
                if (forceRefresh || chMsg) {
                    this.rerender();
                } else {
                    this.sendPosition();
                }
                break;
        }
    }

    private updateMessages(): boolean {
        if (this.stopped || !this.curFileName) { return false; }
        let msgs: Message[];
        switch (this.displayMode) {
            case DisplayMode.OnlyState:
                /* Heuristic: find first position to the left which has messages attached,
                   from that on show all messages in this line */
                msgs = this.server.messages
                    .filter((m) => m.file_name === this.curFileName &&
                        m.pos_line === this.curPosition.line + 1)
                    .sort((a, b) => a.pos_col - b.pos_col);
                if (!workspace.getConfiguration('lean').get('infoViewAllErrorsOnLine')) {
                    let startColumn;
                    let startPos = null;
                    for (let i = 0; i < msgs.length; i++) {
                        if (this.curPosition.character < msgs[i].pos_col) { break; }
                        if (this.curPosition.character === msgs[i].pos_col) {
                            startColumn = this.curPosition.character;
                            startPos = i;
                            break;
                        }
                        if (startColumn == null || startColumn < msgs[i].pos_col) {
                            startColumn = msgs[i].pos_col;
                            startPos = i;
                        }
                    }
                    if (startPos) {
                        msgs = msgs.slice(startPos);
                    }
                }
                break;

            case DisplayMode.AllMessage:
                msgs = this.server.messages
                    .filter((m) => m.file_name === this.curFileName)
                    .sort((a, b) => a.pos_line === b.pos_line
                        ? a.pos_col - b.pos_col
                        : a.pos_line - b.pos_line);
                break;
        }
        if (!this.curMessages) {
            this.curMessages = msgs;
            return true;
        }
        const oldMsgs = this.curMessages;
        if (msgs.length === oldMsgs.length) {
            let eq = true;
            for (let i = 0; i < msgs.length; i++) {
                if (!compareMessages(msgs[i], oldMsgs[i])) {
                    eq = false;
                    break;
                }
            }
            if (eq) { return false; }
        }
        this.curMessages = msgs;
        return true;
    }

    private async updateGoal(): Promise<boolean> {
        if (this.stopped || !this.curFileName || !this.curPosition) { return false; }
        let shouldUpdate = false;
        try {
            // get the 'save_info' format for this location.
            const info = await this.server.info(
                this.curFileName, this.curPosition.line + 1, this.curPosition.character);
            const record: any = info.record;
            if (record && record.widget) {
                this.curWidget = record.widget;
                console.log('Found a widget');
                console.log(record);
                shouldUpdate = true;
            } else {
                this.curWidget = null;
            }
            if (info.record && info.record.state) {
                if (this.curGoalState !== info.record.state) {
                    this.curGoalState = info.record.state;
                    shouldUpdate = true;
                }
            }
            else {
                if (this.curGoalState) {
                    this.curGoalState = null;
                }
            }
            if (workspace.getConfiguration('lean').get('typeInStatusBar')) {
                this.updateTypeStatus(info);
            }
            return shouldUpdate;
        } catch (e) {
            if (e !== 'interrupted') { throw e; }
        }
    }

    private updateTypeStatus(info: InfoResponse) {
        if (!this.statusShown) {
            this.statusBarItem.show();
            this.statusShown = true;
        }
        if (info.record) {
            const name = info.record['full-id'] || info.record.text;
            if (name && !info.record.tactic_params) {
                this.statusBarItem.text = name + ' : ' + info.record.type;
            }
        }
    }

    private getMediaPath(mediaFile: string): string {
        // workaround for https://github.com/microsoft/vscode/issues/89038
        return this.staticServer.mkUri(join(this.context.extensionPath, 'media', mediaFile));
    }

    private initialHtml() {
        return `
            <!DOCTYPE html>
            <html>
            <head>
                <meta charset="UTF-8" />
                <meta http-equiv="Content-type" content="text/html;charset=utf-8">
                <title>Infoview</title>
                <link rel="stylesheet" href="https://unpkg.com/tachyons/css/tachyons.min.css">
                <style>${this.stylesheet}</style>
            </head>
            <body>
                <div id="react_root"></div>
                <script src="${this.getMediaPath('index.js')}"></script>
            </body>
            </html>`
    }

    private async copyToComment(editor: TextEditor) {
        await editor.edit((builder) => {
            builder.insert(editor.selection.end.with({ character: 0 }).translate({ lineDelta: 1 }),
                '/-\n' + this.renderText() + '\n-/\n');
        });
    }
    private renderText(): string {
        const msgText = this.curMessages &&
            this.curMessages.map((m) =>
                `${basename(m.file_name)}:${m.pos_line}:${m.pos_col}: ${m.severity} ${m.caption}\n${m.text}`,
            ).join('\n');
        const goalText = this.curGoalState ? `Tactic State:\n${this.curGoalState}\n` : '';
        return goalText + msgText;
    }
}<|MERGE_RESOLUTION|>--- conflicted
+++ resolved
@@ -104,11 +104,7 @@
                     this.statusShown = false;
                 }
             }),
-<<<<<<< HEAD
-            commands.registerCommand('_lean.revealPosition', (x,y,z) => this.revealEditorPosition(x,y,z)),
-=======
             commands.registerCommand('_lean.revealPosition', this.revealEditorPosition.bind(this)),
->>>>>>> 2c972412
             commands.registerCommand('_lean.infoView.pause', () => {
                 this.stopUpdating();
             }),
@@ -154,15 +150,10 @@
 
     private updateStylesheet() {
         const css = this.context.asAbsolutePath(join('media', 'infoview.css'));
-<<<<<<< HEAD
-        let fontFamily: string = workspace.getConfiguration('editor').get('fontFamily');
-        fontFamily = fontFamily.replace(/['"]/g, '');
-=======
         const fontFamily =
             // eslint-disable-next-line @typescript-eslint/no-unnecessary-type-assertion
             (workspace.getConfiguration('editor').get('fontFamily') as string).
                 replace(/['"]/g, '');
->>>>>>> 2c972412
         this.stylesheet = readFileSync(css, 'utf-8') + `
             .font-code {
                 font-family: ${fontFamily};
